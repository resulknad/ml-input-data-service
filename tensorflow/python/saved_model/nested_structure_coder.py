--- conflicted
+++ resolved
@@ -249,7 +249,6 @@
     return tuple(decode_fn(element) for element in value.tuple_value.values)
 
 
-<<<<<<< HEAD
 StructureCoder.register_codec(_TupleCodec())
 
 
@@ -295,8 +294,6 @@
 StructureCoder.register_codec(_OrdredDictIntKeyCodec())
 
 
-=======
->>>>>>> 04c75822
 class _DictCodec(object):
   """Codec for dicts."""
 
