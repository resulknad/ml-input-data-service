# Copyright 2020 The TensorFlow Authors. All Rights Reserved.
#
# Licensed under the Apache License, Version 2.0 (the "License");
# you may not use this file except in compliance with the License.
# You may obtain a copy of the License at
#
#     http://www.apache.org/licenses/LICENSE-2.0
#
# Unless required by applicable law or agreed to in writing, software
# distributed under the License is distributed on an "AS IS" BASIS,
# WITHOUT WARRANTIES OR CONDITIONS OF ANY KIND, either express or implied.
# See the License for the specific language governing permissions and
# limitations under the License.
# ==============================================================================
"""A Python interface for creating dataset servers."""

import collections

# pylint: disable=invalid-import-order,g-bad-import-order, unused-import
from tensorflow.core.protobuf import service_config_pb2
from tensorflow.python import pywrap_tensorflow
from tensorflow.python.data.experimental.service import _pywrap_server_lib
from tensorflow.python.data.experimental.service import _pywrap_utils
from tensorflow.python.util.tf_export import tf_export


def _get_time_or_placeholder(value):
  """Modifies time-based config values to account for special behaviors."""

  # Servers interpret time values of 0 to mean "choose a reasonable
  # default". However, the Python API uses `None` for this, and allows 0 as a
  # normal value. To account for this, if a user explicitly configures the
  # interval/timeout to 0, we interpret it to mean "a very small number", and
  # replace it with 1.
  if value == 0:
    return 1
  # `None` indicates that the user wants to leave the behavior to the runtime.
  if value is None:
    return 0
  return value


@tf_export("data.experimental.service.DispatcherConfig")
class DispatcherConfig(
    collections.namedtuple("DispatcherConfig", [
        "port", "protocol", "work_dir", "fault_tolerant_mode",
<<<<<<< HEAD
        "job_gc_check_interval_ms", "job_gc_timeout_ms", "cache_policy",
        "cache_format", "cache_compression", "cache_ops_parallelism", "cache_path",
        "scaling_policy", "log_dir", "log_dumps_interval_ms"
=======
        "worker_addresses", "job_gc_check_interval_ms", "job_gc_timeout_ms"
>>>>>>> 244b9d77
    ])):
  """Configuration class for tf.data service dispatchers.

  Fields:
    port: Specifies the port to bind to. A value of 0 indicates that the server
      may bind to any available port.
    protocol: The protocol to use for communicating with the tf.data service,
      e.g. "grpc".
    work_dir: A directory to store dispatcher state in. This
      argument is required for the dispatcher to be able to recover from
      restarts.
    fault_tolerant_mode: Whether the dispatcher should write its state to a
      journal so that it can recover from restarts. Dispatcher state, including
      registered datasets and created jobs, is synchronously written to the
      journal before responding to RPCs. If `True`, `work_dir` must also be
      specified.
    worker_addresses: If the job uses auto-sharding, it needs to specify a fixed
      list of worker addresses that will register with the dispatcher. The
      worker addresses should be in the format `"host"` or `"host:port"`, where
      `"port"` is an integer, named port, or `%port%` to match any port.
    job_gc_check_interval_ms: How often the dispatcher should scan through to
      delete old and unused jobs, in milliseconds. If not set, the runtime will
      select a reasonable default. A higher value will reduce load on the
      dispatcher, while a lower value will reduce the time it takes for the
      dispatcher to garbage collect expired jobs.
    job_gc_timeout_ms: How long a job needs to be unused before it becomes a
      candidate for garbage collection, in milliseconds. A value of -1 indicates
      that jobs should never be garbage collected. If not set, the runtime will
      select a reasonable default. A higher value will cause jobs to stay around
      longer with no consumers. This is useful if there is a large gap in
      time between when consumers read from the job. A lower value will reduce
      the time it takes to reclaim the resources from expired jobs.

    EASL
    cache_policy: The cache policy applied by the dispatcher (e.g. no-chache,
      all-cache..).
    cache_format: The file format used for the cache of the service.
    cache_compression: The compression schema (if any) to use for the caching ops
    cache_ops_parallelism: The number of parallel threads the caching ops
      shoujld use for reading/writing to cache
    cache_path: The base path to use for storing the cache contents.
    scaling_policy: The scaling policy applied by the dispatcher.
    log_dir: The directory to put the logs into. If set not empty (""), logs will be printed there.
    log_dumps_interval_ms: How often the dispatcher should dump the logs into the log_dir.
        Only valid if log_dir is not empty.
  """

  def __new__(cls,
              port=0,
              protocol=None,
              work_dir=None,
              fault_tolerant_mode=False,
              worker_addresses=None,
              job_gc_check_interval_ms=None,
              job_gc_timeout_ms=None,
              cache_policy=1,
              cache_format=2,
              cache_compression=1,
              cache_ops_parallelism=8,
              cache_path="./outputs",
              scaling_policy=1,
              log_dir="",
              log_dumps_interval_ms=None):
    if protocol is None:
      protocol = _pywrap_utils.TF_DATA_DefaultProtocol()
<<<<<<< HEAD
    if job_gc_check_interval_ms is None:
      job_gc_check_interval_ms = 10 * 60 * 1000  # 10 minutes.
    if job_gc_timeout_ms is None:
      job_gc_timeout_ms = 5 * 60 * 1000  # 5 minutes.
    if log_dumps_interval_ms is None:
        log_dumps_interval_ms = 100 # 100msec
    """
    if cache_policy is None:
      cache_policy=1
    if cache_format is None:
      cache_format=1
    if cache_ops_parallelism is None:
      cache_ops_parallelism = 8
    if scaling_policy is None:
      scaling_policy = 1"""

    return super(DispatcherConfig,
                 cls).__new__(cls, port, protocol, work_dir,
                              fault_tolerant_mode, job_gc_check_interval_ms,
                              job_gc_timeout_ms, cache_policy, cache_format,
                              cache_compression, cache_ops_parallelism, cache_path, scaling_policy,
                              log_dir, log_dumps_interval_ms)
=======
    job_gc_check_interval_ms = _get_time_or_placeholder(
        job_gc_check_interval_ms)
    job_gc_timeout_ms = _get_time_or_placeholder(job_gc_timeout_ms)
    return super(DispatcherConfig,
                 cls).__new__(cls, port, protocol, work_dir,
                              fault_tolerant_mode, worker_addresses,
                              job_gc_check_interval_ms, job_gc_timeout_ms)
>>>>>>> 244b9d77


@tf_export("data.experimental.service.DispatchServer", v1=[])
class DispatchServer(object):
  """An in-process tf.data service dispatch server.

  A `tf.data.experimental.service.DispatchServer` coordinates a cluster of
  `tf.data.experimental.service.WorkerServer`s. When the workers start, they
  register themselves with the dispatcher.

  >>> dispatcher = tf.data.experimental.service.DispatchServer()
  >>> dispatcher_address = dispatcher.target.split("://")[1]
  >>> worker = tf.data.experimental.service.WorkerServer(
  ...     tf.data.experimental.service.WorkerConfig(
  ...     dispatcher_address=dispatcher_address))
  >>> dataset = tf.data.Dataset.range(10)
  >>> dataset = dataset.apply(tf.data.experimental.service.distribute(
  ...     processing_mode="parallel_epochs", service=dispatcher.target))
  >>> print(list(dataset.as_numpy_iterator()))
  [0, 1, 2, 3, 4, 5, 6, 7, 8, 9]

  When starting a dedicated tf.data dispatch process, use join() to block
  indefinitely after starting up the server.

  ```
  dispatcher = tf.data.experimental.service.DispatchServer(
      tf.data.experimental.service.DispatcherConfig(port=5050))
  dispatcher.join()
  ```

  To start a `DispatchServer` in fault-tolerant mode, set `work_dir` and
  `fault_tolerant_mode` like below:

  ```
  dispatcher = tf.data.experimental.service.DispatchServer(
      tf.data.experimental.service.DispatcherConfig(
          port=5050,
          work_dir="gs://my-bucket/dispatcher/work_dir",
          fault_tolerant_mode=True))
  ```
  """

  def __init__(self, config=None, start=True):
    """Creates a new dispatch server.

    Args:
      config: (Optional.) A `tf.data.experimental.service.DispatcherConfig`
        configration. If `None`, the dispatcher will use default
        configuration values.
      start: (Optional.) Boolean, indicating whether to start the server after
        creating it. Defaults to True.
    """
    config = config or DispatcherConfig()
    if config.fault_tolerant_mode and not config.work_dir:
      raise ValueError(
          "Cannot enable fault tolerant mode without configuring a work dir. "
          "Make sure to set `work_dir` in the `config` object passed to "
          "`DispatcherServer`.")
    self._config = config
<<<<<<< HEAD
    config_proto = service_config_pb2.DispatcherConfig(
        port=config.port,
        protocol=config.protocol,
        work_dir=config.work_dir,
        fault_tolerant_mode=config.fault_tolerant_mode,
        job_gc_check_interval_ms=config.job_gc_check_interval_ms,
        job_gc_timeout_ms=config.job_gc_timeout_ms,
        cache_policy=config.cache_policy,
        cache_format=config.cache_format,
        cache_compression=config.cache_compression,
        cache_ops_parallelism=config.cache_ops_parallelism,
        cache_path=config.cache_path,
        scaling_policy=config.scaling_policy,
        log_dir=config.log_dir,
        log_dumps_interval_ms=config.log_dumps_interval_ms)
=======
    if isinstance(config, service_config_pb2.DispatcherConfig):
      config_proto = config
    else:
      config_proto = service_config_pb2.DispatcherConfig(
          port=config.port,
          protocol=config.protocol,
          work_dir=config.work_dir,
          fault_tolerant_mode=config.fault_tolerant_mode,
          worker_addresses=config.worker_addresses,
          job_gc_check_interval_ms=config.job_gc_check_interval_ms,
          job_gc_timeout_ms=config.job_gc_timeout_ms)
>>>>>>> 244b9d77
    self._server = _pywrap_server_lib.TF_DATA_NewDispatchServer(
        config_proto.SerializeToString())
    if start:
      self._server.start()

  def start(self):
    """Starts this server.

    >>> dispatcher = tf.data.experimental.service.DispatchServer(start=False)
    >>> dispatcher.start()

    Raises:
      tf.errors.OpError: Or one of its subclasses if an error occurs while
        starting the server.
    """
    self._server.start()

  def join(self):
    """Blocks until the server has shut down.

    This is useful when starting a dedicated dispatch process.

    ```
    dispatcher = tf.data.experimental.service.DispatchServer(
        tf.data.experimental.service.DispatcherConfig(port=5050))
    dispatcher.join()
    ```

    Raises:
      tf.errors.OpError: Or one of its subclasses if an error occurs while
        joining the server.
    """
    self._server.join()

  @property
  def target(self):
    """Returns a target that can be used to connect to the server.

    >>> dispatcher = tf.data.experimental.service.DispatchServer()
    >>> dataset = tf.data.Dataset.range(10)
    >>> dataset = dataset.apply(tf.data.experimental.service.distribute(
    ...     processing_mode="parallel_epochs", service=dispatcher.target))

    The returned string will be in the form protocol://address, e.g.
    "grpc://localhost:5050".
    """
    return "{0}://localhost:{1}".format(self._config.protocol,
                                        self._server.bound_port())

  def _stop(self):
    """Stops the server.

    Raises:
      tf.errors.OpError: Or one of its subclasses if an error occurs while
        stopping the server.
    """
    self._server.stop()

  def __del__(self):
    self._stop()

  @property
  def _address(self):
    """Returns the address of the server.

    The returned string will be in the form address:port, e.g. "localhost:1000".
    """
    return "localhost:{0}".format(self._server.bound_port())

  def _num_workers(self):
    """Returns the number of workers registered with the dispatcher."""
    return self._server.num_workers()


@tf_export("data.experimental.service.WorkerConfig")
class WorkerConfig(
    collections.namedtuple("WorkerConfig", [
        "dispatcher_address", "worker_address", "port", "protocol",
        "heartbeat_interval_ms", "dispatcher_timeout_ms"
    ])):
  """Configuration class for tf.data service dispatchers.

  Fields:
    dispatcher_address: Specifies the address of the dispatcher.
    worker_address: Specifies the address of the worker server. This address is
      passed to the dispatcher so that the dispatcher can tell clients how to
      connect to this worker.
    port: Specifies the port to bind to. A value of 0 indicates that the worker
      can bind to any available port.
    protocol: (Optional.) Specifies the protocol to be used by the server, e.g.
      "grpc".
    heartbeat_interval_ms: How often the worker should heartbeat to the
      dispatcher, in milliseconds. If not set, the runtime will select a
      reasonable default. A higher value will reduce the load on the dispatcher,
      while a lower value will reduce the time it takes to reclaim resources
      from finished jobs.
    dispatcher_timeout_ms: How long, in milliseconds, to retry requests to the
      dispatcher before giving up and reporting an error. Defaults to 1 hour.
  """

  def __new__(cls,
              dispatcher_address,
              worker_address=None,
              port=0,
              protocol=None,
              heartbeat_interval_ms=None,
              dispatcher_timeout_ms=None):
    if worker_address is None:
      worker_address = "localhost:%port%"
    if protocol is None:
      protocol = _pywrap_utils.TF_DATA_DefaultProtocol()
    heartbeat_interval_ms = _get_time_or_placeholder(heartbeat_interval_ms)
    dispatcher_timeout_ms = _get_time_or_placeholder(dispatcher_timeout_ms)

    return super(WorkerConfig,
                 cls).__new__(cls, dispatcher_address, worker_address, port,
                              protocol, heartbeat_interval_ms,
                              dispatcher_timeout_ms)


@tf_export("data.experimental.service.WorkerServer", v1=[])
class WorkerServer(object):
  """An in-process tf.data service worker server.

  A `tf.data.experimental.service.WorkerServer` performs `tf.data.Dataset`
  processing for user-defined datasets, and provides the resulting elements over
  RPC. A worker is associated with a single
  `tf.data.experimental.service.DispatchServer`.

  >>> dispatcher = tf.data.experimental.service.DispatchServer()
  >>> dispatcher_address = dispatcher.target.split("://")[1]
  >>> worker = tf.data.experimental.service.WorkerServer(
  ...     tf.data.experimental.service.WorkerConfig(
  ...         dispatcher_address=dispatcher_address))
  >>> dataset = tf.data.Dataset.range(10)
  >>> dataset = dataset.apply(tf.data.experimental.service.distribute(
  ...     processing_mode="parallel_epochs", service=dispatcher.target))
  >>> print(list(dataset.as_numpy_iterator()))
  [0, 1, 2, 3, 4, 5, 6, 7, 8, 9]

  When starting a dedicated tf.data worker process, use join() to block
  indefinitely after starting up the server.

  ```
  worker = tf.data.experimental.service.WorkerServer(
      port=5051, dispatcher_address="localhost:5050")
  worker.join()
  ```
  """

  def __init__(self, config, start=True):
    """Creates a new worker server.

    Args:
      config: A `tf.data.experimental.service.WorkerConfig` configration.
      start: (Optional.) Boolean, indicating whether to start the server after
        creating it. Defaults to True.
    """
    if config.dispatcher_address is None:
      raise ValueError(
          "Must specify a `dispatcher_address` in the `config` passed "
          "to `WorkerServer`.")
    if isinstance(config, service_config_pb2.WorkerConfig):
      config_proto = config
    else:
      config_proto = service_config_pb2.WorkerConfig(
          dispatcher_address=config.dispatcher_address,
          worker_address=config.worker_address,
          port=config.port,
          protocol=config.protocol,
          heartbeat_interval_ms=config.heartbeat_interval_ms,
          dispatcher_timeout_ms=config.dispatcher_timeout_ms,
          data_transfer_protocol=None)
    self._server = _pywrap_server_lib.TF_DATA_NewWorkerServer(
        config_proto.SerializeToString())
    if start:
      self._server.start()

  def start(self):
    """Starts this server.

    Raises:
      tf.errors.OpError: Or one of its subclasses if an error occurs while
        starting the server.
    """
    self._server.start()

  def join(self):
    """Blocks until the server has shut down.

    This is useful when starting a dedicated worker process.

    ```
    worker_server = tf.data.experimental.service.WorkerServer(
        port=5051, dispatcher_address="localhost:5050")
    worker_server.join()
    ```

    This method currently blocks forever.

    Raises:
      tf.errors.OpError: Or one of its subclasses if an error occurs while
        joining the server.
    """
    self._server.join()

  def _stop(self):
    """Stops the server.

    Raises:
      tf.errors.OpError: Or one of its subclasses if an error occurs while
        stopping the server.
    """
    self._server.stop()

  def __del__(self):
    self._stop()

  @property
  def _address(self):
    """Returns the address of the server.

    The returned string will be in the form address:port, e.g. "localhost:1000".
    """
    return "localhost:{0}".format(self._server.bound_port())

  def _num_tasks(self):
    """Returns the number of tasks currently being executed on the worker."""
    return self._server.num_tasks()<|MERGE_RESOLUTION|>--- conflicted
+++ resolved
@@ -44,13 +44,9 @@
 class DispatcherConfig(
     collections.namedtuple("DispatcherConfig", [
         "port", "protocol", "work_dir", "fault_tolerant_mode",
-<<<<<<< HEAD
-        "job_gc_check_interval_ms", "job_gc_timeout_ms", "cache_policy",
+        "worker_addresses", "job_gc_check_interval_ms", "job_gc_timeout_ms", "cache_policy",
         "cache_format", "cache_compression", "cache_ops_parallelism", "cache_path",
         "scaling_policy", "log_dir", "log_dumps_interval_ms"
-=======
-        "worker_addresses", "job_gc_check_interval_ms", "job_gc_timeout_ms"
->>>>>>> 244b9d77
     ])):
   """Configuration class for tf.data service dispatchers.
 
@@ -116,38 +112,18 @@
               log_dumps_interval_ms=None):
     if protocol is None:
       protocol = _pywrap_utils.TF_DATA_DefaultProtocol()
-<<<<<<< HEAD
-    if job_gc_check_interval_ms is None:
-      job_gc_check_interval_ms = 10 * 60 * 1000  # 10 minutes.
-    if job_gc_timeout_ms is None:
-      job_gc_timeout_ms = 5 * 60 * 1000  # 5 minutes.
+    job_gc_check_interval_ms = _get_time_or_placeholder(
+        job_gc_check_interval_ms)
     if log_dumps_interval_ms is None:
         log_dumps_interval_ms = 100 # 100msec
-    """
-    if cache_policy is None:
-      cache_policy=1
-    if cache_format is None:
-      cache_format=1
-    if cache_ops_parallelism is None:
-      cache_ops_parallelism = 8
-    if scaling_policy is None:
-      scaling_policy = 1"""
-
-    return super(DispatcherConfig,
-                 cls).__new__(cls, port, protocol, work_dir,
-                              fault_tolerant_mode, job_gc_check_interval_ms,
-                              job_gc_timeout_ms, cache_policy, cache_format,
-                              cache_compression, cache_ops_parallelism, cache_path, scaling_policy,
-                              log_dir, log_dumps_interval_ms)
-=======
-    job_gc_check_interval_ms = _get_time_or_placeholder(
-        job_gc_check_interval_ms)
     job_gc_timeout_ms = _get_time_or_placeholder(job_gc_timeout_ms)
     return super(DispatcherConfig,
                  cls).__new__(cls, port, protocol, work_dir,
                               fault_tolerant_mode, worker_addresses,
-                              job_gc_check_interval_ms, job_gc_timeout_ms)
->>>>>>> 244b9d77
+                              job_gc_check_interval_ms, job_gc_timeout_ms,
+                              cache_policy, cache_format, cache_compression,
+                              cache_ops_parallelism, cache_path, scaling_policy,
+                              log_dir, log_dumps_interval_ms)
 
 
 @tf_export("data.experimental.service.DispatchServer", v1=[])
@@ -207,23 +183,7 @@
           "Make sure to set `work_dir` in the `config` object passed to "
           "`DispatcherServer`.")
     self._config = config
-<<<<<<< HEAD
-    config_proto = service_config_pb2.DispatcherConfig(
-        port=config.port,
-        protocol=config.protocol,
-        work_dir=config.work_dir,
-        fault_tolerant_mode=config.fault_tolerant_mode,
-        job_gc_check_interval_ms=config.job_gc_check_interval_ms,
-        job_gc_timeout_ms=config.job_gc_timeout_ms,
-        cache_policy=config.cache_policy,
-        cache_format=config.cache_format,
-        cache_compression=config.cache_compression,
-        cache_ops_parallelism=config.cache_ops_parallelism,
-        cache_path=config.cache_path,
-        scaling_policy=config.scaling_policy,
-        log_dir=config.log_dir,
-        log_dumps_interval_ms=config.log_dumps_interval_ms)
-=======
+
     if isinstance(config, service_config_pb2.DispatcherConfig):
       config_proto = config
     else:
@@ -234,8 +194,16 @@
           fault_tolerant_mode=config.fault_tolerant_mode,
           worker_addresses=config.worker_addresses,
           job_gc_check_interval_ms=config.job_gc_check_interval_ms,
-          job_gc_timeout_ms=config.job_gc_timeout_ms)
->>>>>>> 244b9d77
+          job_gc_timeout_ms=config.job_gc_timeout_ms,
+          cache_policy=config.cache_policy,
+          cache_format=config.cache_format,
+          cache_compression=config.cache_compression,
+          cache_ops_parallelism=config.cache_ops_parallelism,
+          cache_path=config.cache_path,
+          scaling_policy=config.scaling_policy,
+          log_dir=config.log_dir,
+          log_dumps_interval_ms=config.log_dumps_interval_ms)
+
     self._server = _pywrap_server_lib.TF_DATA_NewDispatchServer(
         config_proto.SerializeToString())
     if start:
