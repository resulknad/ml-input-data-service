--- conflicted
+++ resolved
@@ -140,7 +140,7 @@
       docstring="Whether to fuse shuffle and repeat transformations. If None, "
       "defaults to True.")
 
-<<<<<<< HEAD
+"""
   append_forty_two = options.create_option(
       name="append_forty_two",
       ty=bool,
@@ -161,150 +161,8 @@
       docstring="Wether to append the custom add_get_op after the "
       "ModelDatasetOp node."
   )
-
-  def _autotune_buffers(self):
-    if self.autotune_buffers is not None:
-      return self.autotune_buffers
-    # The default setting for autotune_buffers is based on
-    # _ENABLE_AUTOTUNE_BUFFERS_BY_DEFAULT
-    return _ENABLE_AUTOTUNE_BUFFERS_BY_DEFAULT
-
-  def _autotune_settings(self):
-    # Default autotune settings
-    autotune = True
-
-    # If autotune_buffers is enabled, we use the GRADIENT_DESCENT algorithm by
-    # default, which is more performant for tuning heterogeneous parameters.
-    algorithm = (
-        _AutotuneAlgorithm.GRADIENT_DESCENT
-        if self._autotune_buffers() else _AutotuneAlgorithm.HILL_CLIMB)
-    cpu_budget = 0  # Indicates that all CPU cores should be used by default.
-    ram_budget = 0  # Indicates that default value of RAM budget should be used.
-
-    # Set these options if they are explicitly set by the user.
-    if self.autotune is False:  # pylint: disable=g-bool-id-comparison
-      autotune = False
-    if self.autotune_cpu_budget is not None:
-      cpu_budget = self.autotune_cpu_budget
-    if self.autotune_ram_budget is not None:
-      ram_budget = self.autotune_ram_budget
-
-    return autotune, algorithm, cpu_budget, ram_budget
-
-  def _graph_rewrites(self):
-    """Produces lists of enabled, disabled and default graph optimizations.
-
-    Returns:
-      result: a namedtuple with three attributes. `result.enabled` is the list
-        of user enabled optimizations. `result.disabled` is the list of user
-        disabled optimizations. `result.default` is the list of optimizations
-        that are enabled by default (the user has not explicitly enabled or
-        disabled them).
-    """
-    all_optimizations = [
-        "filter_fusion",
-        "filter_with_random_uniform_fusion",
-        "hoist_random_uniform",
-        "map_and_batch_fusion",
-        "map_and_filter_fusion",
-        "map_parallelization",
-        "map_fusion",
-        "noop_elimination",
-        "parallel_batch",
-        "reorder_data_discarding_ops",
-        "shuffle_and_repeat_fusion",
-    ]
-
-    # If append_forty_two option is set to True, only set all options to disable and return.
-    if self.append_forty_two or self.add_get_op or self.add_put_op:
-      # disables mapVectorization
-      result = MapVectorizationOptions()._graph_rewrites()  # pylint: disable=protected-access
-      
-      if self.append_forty_two:
-        result.enabled.append("append_forty_two")
-      elif self.add_get_op:
-        result.enabled.append("add_get_op")
-      else:
-        result.enabled.append("add_put_op")
-      
-      # Explicitly disable all other optimizations
-      # @damien-aymon note: may not be needed.
-      for optimization in all_optimizations:
-        result.disabled.append(optimization)
-
-      result.disabled.append("autotune_buffer_sizes")
-      result.disabled.append("disable_prefetch_legacy_autotune")
-
-      return result
-    
-        
-    if self.map_vectorization is not None:
-      result = self.map_vectorization._graph_rewrites()  # pylint: disable=protected-access
-    else:
-      result = MapVectorizationOptions()._graph_rewrites()  # pylint: disable=protected-access
-
-    
-
-    if self.apply_default_optimizations is not False:  # pylint: disable=g-bool-id-comparison
-      # The following optimizations are turned on by default, unless the user
-      # explicitly disables them.
-      optimizations_to_disable = [
-          "map_and_batch_fusion",
-          "map_parallelization",
-          "noop_elimination",
-          "shuffle_and_repeat_fusion",
-      ]
-      for optimization in optimizations_to_disable:
-        if getattr(self, optimization) is None:
-          result.default.append(optimization)
-
-    # Each of these attributes on the Options object is either True (explicitly
-    # enabled), False (explicitly disabled), or None (default).
-    for optimization in all_optimizations:
-      if getattr(self, optimization) is True:  # pylint: disable=g-bool-id-comparison
-        result.enabled.append(optimization)
-      elif getattr(self, optimization) is False:  # pylint: disable=g-bool-id-comparison
-        result.disabled.append(optimization)
-
-    autotune_buffers = self._autotune_buffers()
-    if self.autotune is not False and autotune_buffers is True:  # pylint: disable=g-bool-id-comparison
-      # When autotuning buffer sizes is enabled, we inject a `prefetch`
-      # transformation after asynchronous dataset ops. Only the buffer sizes of
-      # prefetch transformations will be autotuned, though this is practically
-      # equivalent to tuning the buffer sizes of the other asynchronous
-      # transformations.
-      result.enabled.append("autotune_buffer_sizes")
-      result.enabled.append("disable_prefetch_legacy_autotune")
-
-    if self.autotune is False:  # pylint: disable=g-bool-id-comparison
-      result.disabled.append("autotune_buffer_sizes")
-      result.disabled.append("disable_prefetch_legacy_autotune")
-
-    return result
-
-  def _graph_rewrite_configs(self, autotune):
-    if self.map_vectorization is not None:
-      graph_rewrite_configs = self.map_vectorization._graph_rewrite_configs()  # pylint: disable=protected-access
-    else:
-      graph_rewrite_configs = []
-    autotune_only_optimizations = [
-        "autotune_buffer_sizes",
-        "batch_parallelization",
-        "disable_prefetch_legacy_autotune",
-        "enable_gradient_descent",
-        "map_parallelization"
-    ]
-    if autotune is False:  # pylint: disable=g-bool-id-comparison
-      for optimization in autotune_only_optimizations:
-        graph_rewrite_configs.append(optimization + ":autotune:false")
-    else:
-      for optimization in autotune_only_optimizations:
-        graph_rewrite_configs.append(optimization + ":autotune:true")
-
-    return graph_rewrite_configs
-
-=======
->>>>>>> 8d71c636
+"""
+
   def _to_proto(self):
     pb = dataset_options_pb2.OptimizationOptions()
     if self.apply_default_optimizations is not None:
