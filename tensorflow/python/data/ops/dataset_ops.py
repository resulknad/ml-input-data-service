# Copyright 2017 The TensorFlow Authors. All Rights Reserved.
#
# Licensed under the Apache License, Version 2.0 (the "License");
# you may not use this file except in compliance with the License.
# You may obtain a copy of the License at
#
#     http://www.apache.org/licenses/LICENSE-2.0
#
# Unless required by applicable law or agreed to in writing, software
# distributed under the License is distributed on an "AS IS" BASIS,
# WITHOUT WARRANTIES OR CONDITIONS OF ANY KIND, either express or implied.
# See the License for the specific language governing permissions and
# limitations under the License.
# ==============================================================================
"""Python wrappers for Datasets."""
import abc
import functools
import multiprocessing
import sys
import threading
import warnings

import numpy as np
import six
from six.moves import queue as Queue  # pylint: disable=redefined-builtin

from tensorflow.core.framework import dataset_metadata_pb2
from tensorflow.core.framework import dataset_options_pb2
from tensorflow.core.framework import graph_pb2
from tensorflow.python import tf2
from tensorflow.python.data.ops import iterator_ops
from tensorflow.python.data.ops import options as options_lib
from tensorflow.python.data.ops import structured_function
from tensorflow.python.data.util import nest
from tensorflow.python.data.util import random_seed
from tensorflow.python.data.util import structure
from tensorflow.python.data.util import traverse
from tensorflow.python.eager import context
from tensorflow.python.framework import auto_control_deps
from tensorflow.python.framework import auto_control_deps_utils as acd_utils
from tensorflow.python.framework import composite_tensor
from tensorflow.python.framework import constant_op
from tensorflow.python.framework import dtypes
from tensorflow.python.framework import function
from tensorflow.python.framework import ops
from tensorflow.python.framework import random_seed as core_random_seed
from tensorflow.python.framework import smart_cond
from tensorflow.python.framework import sparse_tensor as sparse_tensor_lib
from tensorflow.python.framework import tensor_shape
from tensorflow.python.framework import tensor_spec
from tensorflow.python.framework import tensor_util
from tensorflow.python.framework import type_spec
from tensorflow.python.ops import array_ops
from tensorflow.python.ops import check_ops
from tensorflow.python.ops import control_flow_ops
from tensorflow.python.ops import gen_dataset_ops
from tensorflow.python.ops import gen_experimental_dataset_ops as ged_ops
from tensorflow.python.ops import gen_io_ops
from tensorflow.python.ops import gen_stateless_random_ops
from tensorflow.python.ops import logging_ops
from tensorflow.python.ops import math_ops
from tensorflow.python.ops import random_ops
from tensorflow.python.ops import script_ops
from tensorflow.python.ops import string_ops
from tensorflow.python.ops.ragged import ragged_tensor
from tensorflow.python.training.tracking import base as tracking_base
from tensorflow.python.training.tracking import tracking
from tensorflow.python.types import trace
from tensorflow.python.util import deprecation
from tensorflow.python.util import lazy_loader
from tensorflow.python.util import nest as tf_nest
from tensorflow.python.util.compat import collections_abc
from tensorflow.python.util.tf_export import tf_export

# Symbols forwarded for legacy access through dataset_ops.py. These forwarded
# symbols can be removed once all internal uses are updated.
StructuredFunctionWrapper = structured_function.StructuredFunctionWrapper

# Loaded lazily due to a circular dependency (roughly
# tf.function->wrap_function->dataset->autograph->tf.function).
# TODO(b/133251390): Use a regular import.
wrap_function = lazy_loader.LazyLoader(
    "wrap_function", globals(),
    "tensorflow.python.eager.wrap_function")
# Loaded lazily due to a circular dependency
# dataset_ops->def_function->func_graph->autograph->dataset_ops
# TODO(kathywu): Use a regular import.
def_function = lazy_loader.LazyLoader(
    "def_function", globals(),
    "tensorflow.python.eager.def_function")
# Loaded lazily due to a circular dependency
# dataset_ops->parsing_ops->dataset_ops
# TODO(varshaan): Use a regular import.
parsing_ops = lazy_loader.LazyLoader(
    "parsing_ops", globals(),
    "tensorflow.python.ops.parsing_ops")

ops.NotDifferentiable("ReduceDataset")

# A constant that can be used to enable auto-tuning.
AUTOTUNE = -1
tf_export("data.AUTOTUNE").export_constant(__name__, "AUTOTUNE")
# TODO(b/168128531): Deprecate and remove this symbol.
tf_export("data.experimental.AUTOTUNE").export_constant(__name__, "AUTOTUNE")

# Constants representing infinite and unknown cardinalities.
INFINITE = -1
UNKNOWN = -2
tf_export("data.INFINITE_CARDINALITY").export_constant(__name__, "INFINITE")
tf_export("data.UNKNOWN_CARDINALITY").export_constant(__name__, "UNKNOWN")


def _validate_and_encode(name):
  if not name.isidentifier():
    raise ValueError("Invalid `name`. The argument `name` needs to be a valid "
                     "identifier. Value is considered a valid identifier if it "
                     "only contains alphanumeric characters (a-z), (A-Z), and "
                     "(0-9), or underscores (_). A valid identifier cannot "
                     "start with a number, or contain any spaces.")
  return name.encode("utf-8")


def _get_type(value):
  """Returns the type of `value` if it is a TypeSpec."""

  if isinstance(value, type_spec.TypeSpec):
    return value.value_type()
  else:
    return type(value)


@tf_export("data.Dataset", v1=[])
@six.add_metaclass(abc.ABCMeta)
class DatasetV2(collections_abc.Iterable, tracking_base.Trackable,
                composite_tensor.CompositeTensor):
  """Represents a potentially large set of elements.

  The `tf.data.Dataset` API supports writing descriptive and efficient input
  pipelines. `Dataset` usage follows a common pattern:

  1. Create a source dataset from your input data.
  2. Apply dataset transformations to preprocess the data.
  3. Iterate over the dataset and process the elements.

  Iteration happens in a streaming fashion, so the full dataset does not need to
  fit into memory.

  Source Datasets:

  The simplest way to create a dataset is to create it from a python `list`:

  >>> dataset = tf.data.Dataset.from_tensor_slices([1, 2, 3])
  >>> for element in dataset:
  ...   print(element)
  tf.Tensor(1, shape=(), dtype=int32)
  tf.Tensor(2, shape=(), dtype=int32)
  tf.Tensor(3, shape=(), dtype=int32)

  To process lines from files, use `tf.data.TextLineDataset`:

  >>> dataset = tf.data.TextLineDataset(["file1.txt", "file2.txt"])

  To process records written in the `TFRecord` format, use `TFRecordDataset`:

  >>> dataset = tf.data.TFRecordDataset(["file1.tfrecords", "file2.tfrecords"])

  To create a dataset of all files matching a pattern, use
  `tf.data.Dataset.list_files`:

  ```python
  dataset = tf.data.Dataset.list_files("/path/*.txt")
  ```

  See `tf.data.FixedLengthRecordDataset` and `tf.data.Dataset.from_generator`
  for more ways to create datasets.

  Transformations:

  Once you have a dataset, you can apply transformations to prepare the data for
  your model:

  >>> dataset = tf.data.Dataset.from_tensor_slices([1, 2, 3])
  >>> dataset = dataset.map(lambda x: x*2)
  >>> list(dataset.as_numpy_iterator())
  [2, 4, 6]

  Common Terms:

  **Element**: A single output from calling `next()` on a dataset iterator.
    Elements may be nested structures containing multiple components. For
    example, the element `(1, (3, "apple"))` has one tuple nested in another
    tuple. The components are `1`, `3`, and `"apple"`.

  **Component**: The leaf in the nested structure of an element.

  Supported types:

  Elements can be nested structures of tuples, named tuples, and dictionaries.
  Note that Python lists are *not* treated as nested structures of components.
  Instead, lists are converted to tensors and treated as components. For
  example, the element `(1, [1, 2, 3])` has only two components; the tensor `1`
  and the tensor `[1, 2, 3]`. Element components can be of any type
  representable by `tf.TypeSpec`, including `tf.Tensor`, `tf.data.Dataset`,
  `tf.sparse.SparseTensor`, `tf.RaggedTensor`, and `tf.TensorArray`.

  ```python
  a = 1 # Integer element
  b = 2.0 # Float element
  c = (1, 2) # Tuple element with 2 components
  d = {"a": (2, 2), "b": 3} # Dict element with 3 components
  Point = collections.namedtuple("Point", ["x", "y"])
  e = Point(1, 2) # Named tuple
  f = tf.data.Dataset.range(10) # Dataset element
  ```

  For more information,
  read [this guide](https://www.tensorflow.org/guide/data).
  """

  def __init__(self, variant_tensor):
    """Creates a DatasetV2 object.

    This is a difference between DatasetV1 and DatasetV2. DatasetV1 does not
    take anything in its constructor whereas in the DatasetV2, we expect
    subclasses to create a variant_tensor and pass it in to the super() call.

    Args:
      variant_tensor: A DT_VARIANT tensor that represents the dataset.
    """
    self._variant_tensor_attr = variant_tensor
    self._graph_attr = ops.get_default_graph()

    # Initialize the options for this dataset and its inputs.
    self._options_attr = options_lib.Options()
    for input_dataset in self._inputs():
      input_options = None
      if isinstance(input_dataset, DatasetV1):
        # If the V1 dataset does not have the `_dataset` attribute, we assume it
        # is a dataset source and hence does not have options. Otherwise, we
        # grab the options of `_dataset` object
        if hasattr(input_dataset, "_dataset"):
          if not isinstance(input_dataset._dataset, DatasetV2):
            raise TypeError(
                f"Each input of dataset {type(self)} should be a subclass of "
                f"`tf.data.Dataset` but encountered "
                f"{type(input_dataset._dataset)}.")
          input_options = input_dataset._dataset._options_attr
      elif isinstance(input_dataset, DatasetV2):
        input_options = input_dataset._options_attr
      else:
        raise TypeError(
            f"Each input of dataset {type(self)} should be a subclass of "
            f"`tf.data.Dataset` but encountered {type(input_dataset)}.")
      if input_options is not None:
        self._options_attr = self._options_attr.merge(input_options)
    self._options_attr._set_mutable(False)  # pylint: disable=protected-access

  @property
  def _variant_tensor(self):
    return self._variant_tensor_attr

  @_variant_tensor.setter
  def _variant_tensor(self, _):
    raise ValueError("The `_variant_tensor` property cannot be modified.")

  @deprecation.deprecated_args(None, "Use external_state_policy instead",
                               "allow_stateful")
  def _as_serialized_graph(
      self,
      allow_stateful=None,
      strip_device_assignment=None,
      external_state_policy=options_lib.ExternalStatePolicy.WARN):
    """Produces serialized graph representation of the dataset.

    Args:
      allow_stateful: If true, we allow stateful ops to be present in the graph
        def. In that case, the state in these ops would be thrown away.
      strip_device_assignment: If true, non-local (i.e. job and task) device
        assignment is stripped from ops in the serialized graph.
      external_state_policy: The ExternalStatePolicy enum that determines how we
        handle input pipelines that depend on external state. By default, its
        set to WARN.

    Returns:
      A scalar `tf.Tensor` of `tf.string` type, representing this dataset as a
      serialized graph.
    """
    if external_state_policy:
      policy = external_state_policy.value
      return gen_dataset_ops.dataset_to_graph_v2(
          self._variant_tensor,
          external_state_policy=policy,
          strip_device_assignment=strip_device_assignment)
    if strip_device_assignment:
      return gen_dataset_ops.dataset_to_graph(
          self._variant_tensor,
          allow_stateful=allow_stateful,
          strip_device_assignment=strip_device_assignment)
    return gen_dataset_ops.dataset_to_graph(
        self._variant_tensor, allow_stateful=allow_stateful)

  def _maybe_track_assets(self, graph_def):
    """Finds and tracks nodes in `graph_def` that refer to asset files.

    Args:
      graph_def: Serialized graph representation of this dataset.

    Returns:
      A dictionary mapping the node name of an asset constant to a tracked
      `tracking.Asset` object.
    """
    asset_tracker = {}
    for node in graph_def.node:
      if node.name.startswith("FileIdentity"):
        asset_tracker[node.input[0]] = None

    if not asset_tracker:
      return {}

    for node in graph_def.node:
      if node.name in asset_tracker:
        tensor_proto = node.attr["value"].tensor
        with context.eager_mode(), ops.device("CPU"):
          node_value = parsing_ops.parse_tensor(
              tensor_proto.SerializeToString(), dtypes.string).numpy()
        asset_tracker[node.name] = ([
            self._track_trackable(tracking.Asset(n),
                                  name=node.name + "_" + str(i), overwrite=True)
            for i, n in enumerate(node_value)
        ])
    return asset_tracker

  def _list_extra_dependencies_for_serialization(self, serialization_cache):
    del serialization_cache  # Unused.
    # _trace_variant_creation only works when executing eagerly, so we don't
    # want to run it in the object initialization.
    @def_function.function(input_signature=[], autograph=False)
    def _creator():
      resource = self._trace_variant_creation()()  # pylint: disable=protected-access
      return resource
    _creator.get_concrete_function()  # Trigger asset tracking

    return {"_variant_tracker": _VariantTracker(self._variant_tensor, _creator)}

  def _trace_variant_creation(self):
    """Traces a function which outputs a variant `tf.Tensor` for this dataset.

    Note that creating this function involves evaluating an op, and is currently
    only supported when executing eagerly.

    Returns:
      A zero-argument `ConcreteFunction` which outputs a variant `tf.Tensor`.
    """
    variant = self._variant_tensor
    if not isinstance(variant, ops.EagerTensor):
      raise NotImplementedError(
          "Constructing a tf.function that reproduces a given dataset is only "
          "supported for datasets created eagerly. Please file a feature "
          "request if this is important to you.")
    with context.eager_mode(), ops.device("CPU"):
      # pylint: disable=protected-access
      graph_def = graph_pb2.GraphDef().FromString(
          self._as_serialized_graph(external_state_policy=options_lib
                                    .ExternalStatePolicy.FAIL).numpy())
    output_node_names = []
    for node in graph_def.node:
      if node.op == "_Retval":
        output_node_names = node.input

    if len(output_node_names) != 1:
      raise AssertionError(
          f"Dataset graph is expected to only have one return value but found "
          f"{len(output_node_names)} return values: {output_node_names}.")

    output_node_name = output_node_names[0]

    file_path_nodes = {}
    # When building a tf.function, track files as `saved_model.Asset`s.
    if ops.get_default_graph().building_function:
      asset_tracker = self._maybe_track_assets(graph_def)
      for key in asset_tracker:
        assets_list = [
            array_ops.expand_dims(asset.asset_path, axis=0)
            for asset in asset_tracker[key]
        ]
        file_path_nodes[key] = array_ops.concat(assets_list, axis=0)

    # Add functions used in this Dataset to the function's graph, since they
    # need to follow it around (and for example be added to a SavedModel which
    # references the dataset).
    variant_function = wrap_function.function_from_graph_def(
        graph_def,
        inputs=[],
        outputs=output_node_name + ":0",
        captures=file_path_nodes)
    for used_function in self._functions():
      used_function.function.add_to_graph(variant_function.graph)
    return variant_function

  @abc.abstractmethod
  def _inputs(self):
    """Returns a list of the input datasets of the dataset."""

    raise NotImplementedError(f"{type(self)}._inputs()")

  @property
  def _graph(self):
    return self._graph_attr

  @_graph.setter
  def _graph(self, _):
    raise ValueError("The `_graph` property cannot be modified.")

  # TODO(jsimsa): Change this to be the transitive closure of functions used
  # by this dataset and its inputs.
  def _functions(self):
    """Returns a list of functions associated with this dataset.

    Returns:
      A list of `StructuredFunctionWrapper` objects.
    """
    return []

  def _options(self):
    """Returns the options tensor for this dataset."""
    # pylint: disable=protected-access
    return gen_dataset_ops.get_options(self._variant_tensor)

  @classmethod
  def _options_tensor_to_options(cls, serialized_options):
    """Converts options tensor to tf.data.Options object."""
    options = options_lib.Options()
    if tensor_util.constant_value(serialized_options) is not None:
      pb = dataset_options_pb2.Options.FromString(tensor_util.constant_value(
          serialized_options))
      options._from_proto(pb)  # pylint: disable=protected-access
    return options

  def options(self):
    """Returns the options for this dataset and its inputs.

    Returns:
      A `tf.data.Options` object representing the dataset options.
    """
    if context.executing_eagerly():
      options = self._options_tensor_to_options(self._options())
      options._set_mutable(False)  # pylint: disable=protected-access
      return options
    warnings.warn("To make it possible to preserve tf.data options across "
                  "serialization boundaries, their implementation has moved to "
                  "be part of the TensorFlow graph. As a consequence, the "
                  "options value is in general no longer known at graph "
                  "construction time. Invoking this method in graph mode "
                  "retains the legacy behavior of the original implementation, "
                  "but note that the returned value might not reflect the "
                  "actual value of the options.")
    return self._options_attr

  def _apply_debug_options(self):
    if DEBUG_MODE:
      print("EASL -----------------------------------------------------")
      print("We are in debug mode, autotune will be disabled")
      # Disable autotuning and static optimizations that could introduce
      # parallelism or asynchrony.
      options = options_lib.Options()
      options.autotune.enabled = False
      options.experimental_optimization.map_and_batch_fusion = False
      options.experimental_optimization.map_parallelization = False
      dataset = _OptionsDataset(self, options)
    else:
      dataset = self

    return dataset

  def __iter__(self):
    """Creates an iterator for elements of this dataset.

    The returned iterator implements the Python Iterator protocol.

    Returns:
      An `tf.data.Iterator` for the elements of this dataset.

    Raises:
      RuntimeError: If not inside of tf.function and not executing eagerly.
    """
    if context.executing_eagerly() or ops.inside_function():
      with ops.colocate_with(self._variant_tensor):
        return iterator_ops.OwnedIterator(self)
    else:
      raise RuntimeError("`tf.data.Dataset` only supports Python-style "
                         "iteration in eager mode or within tf.function.")

  def __bool__(self):
    return True  # Required as __len__ is defined

  __nonzero__ = __bool__  # Python 2 backward compatibility

  def __len__(self):
    """Returns the length of the dataset if it is known and finite.

    This method requires that you are running in eager mode, and that the
    length of the dataset is known and non-infinite. When the length may be
    unknown or infinite, or if you are running in graph mode, use
    `tf.data.Dataset.cardinality` instead.

    Returns:
      An integer representing the length of the dataset.

    Raises:
      RuntimeError: If the dataset length is unknown or infinite, or if eager
        execution is not enabled.
    """
    if not context.executing_eagerly():
      raise TypeError("`tf.data.Dataset` only supports `len` in eager mode. "
                      "Use `tf.data.Dataset.cardinality()` instead.")
    length = self.cardinality()
    if length.numpy() == INFINITE:
      raise TypeError("The dataset is infinite.")
    if length.numpy() == UNKNOWN:
      raise TypeError("The dataset length is unknown.")
    return length

  @abc.abstractproperty
  def element_spec(self):
    """The type specification of an element of this dataset.

    >>> dataset = tf.data.Dataset.from_tensor_slices([1, 2, 3])
    >>> dataset.element_spec
    TensorSpec(shape=(), dtype=tf.int32, name=None)

    For more information,
    read [this guide](https://www.tensorflow.org/guide/data#dataset_structure).

    Returns:
      A (nested) structure of `tf.TypeSpec` objects matching the structure of an
      element of this dataset and specifying the type of individual components.
    """
    raise NotImplementedError(f"{type(self)}.element_spec()")

  def __repr__(self):
    type_ = type(self._dataset if isinstance(self, DatasetV1Adapter) else self)
    return f"<{type_.__name__} element_spec={self.element_spec}>"

  def __debug_string__(self):
    """Returns a string showing the type of the dataset and its inputs.

    This string is intended only for debugging purposes, and may change without
    warning.
    """
    lines = []
    to_process = [(self, 0)]  # Stack of (dataset, depth) pairs.
    while to_process:
      dataset, depth = to_process.pop()
      lines.append("-"*2*depth + repr(dataset))
      to_process.extend([(ds, depth+1) for ds in dataset._inputs()])  # pylint: disable=protected-access
    return "\n".join(lines)

  def as_numpy_iterator(self):
    """Returns an iterator which converts all elements of the dataset to numpy.

    Use `as_numpy_iterator` to inspect the content of your dataset. To see
    element shapes and types, print dataset elements directly instead of using
    `as_numpy_iterator`.

    >>> dataset = tf.data.Dataset.from_tensor_slices([1, 2, 3])
    >>> for element in dataset:
    ...   print(element)
    tf.Tensor(1, shape=(), dtype=int32)
    tf.Tensor(2, shape=(), dtype=int32)
    tf.Tensor(3, shape=(), dtype=int32)

    This method requires that you are running in eager mode and the dataset's
    element_spec contains only `TensorSpec` components.

    >>> dataset = tf.data.Dataset.from_tensor_slices([1, 2, 3])
    >>> for element in dataset.as_numpy_iterator():
    ...   print(element)
    1
    2
    3

    >>> dataset = tf.data.Dataset.from_tensor_slices([1, 2, 3])
    >>> print(list(dataset.as_numpy_iterator()))
    [1, 2, 3]

    `as_numpy_iterator()` will preserve the nested structure of dataset
    elements.

    >>> dataset = tf.data.Dataset.from_tensor_slices({'a': ([1, 2], [3, 4]),
    ...                                               'b': [5, 6]})
    >>> list(dataset.as_numpy_iterator()) == [{'a': (1, 3), 'b': 5},
    ...                                       {'a': (2, 4), 'b': 6}]
    True

    Returns:
      An iterable over the elements of the dataset, with their tensors converted
      to numpy arrays.

    Raises:
      TypeError: if an element contains a non-`Tensor` value.
      RuntimeError: if eager execution is not enabled.
    """
    if not context.executing_eagerly():
      raise RuntimeError("`tf.data.Dataset.as_numpy_iterator()` is only "
                         "supported in eager mode.")
    for component_spec in nest.flatten(self.element_spec):
      if not isinstance(
          component_spec,
          (tensor_spec.TensorSpec, ragged_tensor.RaggedTensorSpec)):
        raise TypeError(
            f"`tf.data.Dataset.as_numpy_iterator()` is not supported for "
            f"datasets that produce values of type {component_spec.value_type}")

    return _NumpyIterator(self)

  @property
  def _flat_shapes(self):
    """Returns a list `tf.TensorShapes`s for the element tensor representation.

    Returns:
      A list `tf.TensorShapes`s for the element tensor representation.
    """
    return structure.get_flat_tensor_shapes(self.element_spec)

  @property
  def _flat_types(self):
    """Returns a list `tf.DType`s for the element tensor representation.

    Returns:
      A list `tf.DType`s for the element tensor representation.
    """
    return structure.get_flat_tensor_types(self.element_spec)

  @property
  def _flat_structure(self):
    """Helper for setting `output_shapes` and `output_types` attrs of an op.

    Most dataset op constructors expect `output_shapes` and `output_types`
    arguments that represent the flattened structure of an element. This helper
    function generates these attrs as a keyword argument dictionary, allowing
    `Dataset._variant_tensor` implementations to pass `**self._flat_structure`
    to the op constructor.

    Returns:
      A dictionary of keyword arguments that can be passed to a dataset op
      constructor.
    """
    return {
        "output_shapes": self._flat_shapes,
        "output_types": self._flat_types,
    }

  @property
  def _common_args(self):
    """Helper for generating arguments that are common across most dataset ops.

    Most dataset op constructors expect `output_shapes` and `output_types`
    arguments that represent the flattened structure of an element, as well as a
    `metadata` argument for additional metadata such as user-defined dataset
    name. This helper function generates common attributes as a keyword argument
    dictionary, allowing `Dataset._variant_tensor` implementations to pass
    `**self._common_args` to the op constructor.

    Returns:
      A dictionary of keyword arguments that can be passed to a dataset op
      constructor.
    """
    return {
        "metadata": self._metadata.SerializeToString(),
        "output_shapes": self._flat_shapes,
        "output_types": self._flat_types,
    }

  @property
  def _type_spec(self):
    return DatasetSpec(self.element_spec)

  @staticmethod
  def from_tensors(tensors, name=None):
    """Creates a `Dataset` with a single element, comprising the given tensors.

    `from_tensors` produces a dataset containing only a single element. To slice
    the input tensor into multiple elements, use `from_tensor_slices` instead.

    >>> dataset = tf.data.Dataset.from_tensors([1, 2, 3])
    >>> list(dataset.as_numpy_iterator())
    [array([1, 2, 3], dtype=int32)]
    >>> dataset = tf.data.Dataset.from_tensors(([1, 2, 3], 'A'))
    >>> list(dataset.as_numpy_iterator())
    [(array([1, 2, 3], dtype=int32), b'A')]

    >>> # You can use `from_tensors` to produce a dataset which repeats
    >>> # the same example many times.
    >>> example = tf.constant([1,2,3])
    >>> dataset = tf.data.Dataset.from_tensors(example).repeat(2)
    >>> list(dataset.as_numpy_iterator())
    [array([1, 2, 3], dtype=int32), array([1, 2, 3], dtype=int32)]

    Note that if `tensors` contains a NumPy array, and eager execution is not
    enabled, the values will be embedded in the graph as one or more
    `tf.constant` operations. For large datasets (> 1 GB), this can waste
    memory and run into byte limits of graph serialization. If `tensors`
    contains one or more large NumPy arrays, consider the alternative described
    in [this
    guide](https://tensorflow.org/guide/data#consuming_numpy_arrays).

    Args:
      tensors: A dataset "element". Supported values are documented
        [here](https://www.tensorflow.org/guide/data#dataset_structure).
      name: (Optional.) A name for the tf.data operation.

    Returns:
      Dataset: A `Dataset`.
    """
    return TensorDataset(tensors, name=name)

  @staticmethod
  def from_tensor_slices(tensors, name=None):
    """Creates a `Dataset` whose elements are slices of the given tensors.

    The given tensors are sliced along their first dimension. This operation
    preserves the structure of the input tensors, removing the first dimension
    of each tensor and using it as the dataset dimension. All input tensors
    must have the same size in their first dimensions.

    >>> # Slicing a 1D tensor produces scalar tensor elements.
    >>> dataset = tf.data.Dataset.from_tensor_slices([1, 2, 3])
    >>> list(dataset.as_numpy_iterator())
    [1, 2, 3]

    >>> # Slicing a 2D tensor produces 1D tensor elements.
    >>> dataset = tf.data.Dataset.from_tensor_slices([[1, 2], [3, 4]])
    >>> list(dataset.as_numpy_iterator())
    [array([1, 2], dtype=int32), array([3, 4], dtype=int32)]

    >>> # Slicing a tuple of 1D tensors produces tuple elements containing
    >>> # scalar tensors.
    >>> dataset = tf.data.Dataset.from_tensor_slices(([1, 2], [3, 4], [5, 6]))
    >>> list(dataset.as_numpy_iterator())
    [(1, 3, 5), (2, 4, 6)]

    >>> # Dictionary structure is also preserved.
    >>> dataset = tf.data.Dataset.from_tensor_slices({"a": [1, 2], "b": [3, 4]})
    >>> list(dataset.as_numpy_iterator()) == [{'a': 1, 'b': 3},
    ...                                       {'a': 2, 'b': 4}]
    True

    >>> # Two tensors can be combined into one Dataset object.
    >>> features = tf.constant([[1, 3], [2, 1], [3, 3]]) # ==> 3x2 tensor
    >>> labels = tf.constant(['A', 'B', 'A']) # ==> 3x1 tensor
    >>> dataset = Dataset.from_tensor_slices((features, labels))
    >>> # Both the features and the labels tensors can be converted
    >>> # to a Dataset object separately and combined after.
    >>> features_dataset = Dataset.from_tensor_slices(features)
    >>> labels_dataset = Dataset.from_tensor_slices(labels)
    >>> dataset = Dataset.zip((features_dataset, labels_dataset))
    >>> # A batched feature and label set can be converted to a Dataset
    >>> # in similar fashion.
    >>> batched_features = tf.constant([[[1, 3], [2, 3]],
    ...                                 [[2, 1], [1, 2]],
    ...                                 [[3, 3], [3, 2]]], shape=(3, 2, 2))
    >>> batched_labels = tf.constant([['A', 'A'],
    ...                               ['B', 'B'],
    ...                               ['A', 'B']], shape=(3, 2, 1))
    >>> dataset = Dataset.from_tensor_slices((batched_features, batched_labels))
    >>> for element in dataset.as_numpy_iterator():
    ...   print(element)
    (array([[1, 3],
           [2, 3]], dtype=int32), array([[b'A'],
           [b'A']], dtype=object))
    (array([[2, 1],
           [1, 2]], dtype=int32), array([[b'B'],
           [b'B']], dtype=object))
    (array([[3, 3],
           [3, 2]], dtype=int32), array([[b'A'],
           [b'B']], dtype=object))

    Note that if `tensors` contains a NumPy array, and eager execution is not
    enabled, the values will be embedded in the graph as one or more
    `tf.constant` operations. For large datasets (> 1 GB), this can waste
    memory and run into byte limits of graph serialization. If `tensors`
    contains one or more large NumPy arrays, consider the alternative described
    in [this guide](
    https://tensorflow.org/guide/data#consuming_numpy_arrays).

    Args:
      tensors: A dataset element, whose components have the same first
        dimension. Supported values are documented
        [here](https://www.tensorflow.org/guide/data#dataset_structure).
      name: (Optional.) A name for the tf.data operation.

    Returns:
      Dataset: A `Dataset`.
    """
    return TensorSliceDataset(tensors, name=name)

  class _GeneratorState(object):
    """Stores outstanding iterators created from a Python generator.

    This class keeps track of potentially multiple iterators that may have
    been created from a generator, e.g. in the case that the dataset is
    repeated, or nested within a parallel computation.
    """

    def __init__(self, generator):
      self._generator = generator
      self._lock = threading.Lock()
      self._next_id = 0  # GUARDED_BY(self._lock)
      self._args = {}
      self._iterators = {}

    def get_next_id(self, *args):
      with self._lock:
        ret = self._next_id
        self._next_id += 1
      self._args[ret] = args
      # NOTE(mrry): Explicitly create an array of `np.int64` because implicit
      # casting in `py_func()` will create an array of `np.int32` on Windows,
      # leading to a runtime error.
      return np.array(ret, dtype=np.int64)

    def get_iterator(self, iterator_id):
      try:
        return self._iterators[iterator_id]
      except KeyError:
        iterator = iter(self._generator(*self._args.pop(iterator_id)))
        self._iterators[iterator_id] = iterator
        return iterator

    def iterator_completed(self, iterator_id):
      del self._iterators[iterator_id]

  @staticmethod
  @deprecation.deprecated_args(None, "Use output_signature instead",
                               "output_types", "output_shapes")
  def from_generator(generator,
                     output_types=None,
                     output_shapes=None,
                     args=None,
                     output_signature=None,
                     name=None):
    """Creates a `Dataset` whose elements are generated by `generator`.

    The `generator` argument must be a callable object that returns
    an object that supports the `iter()` protocol (e.g. a generator function).

    The elements generated by `generator` must be compatible with either the
    given `output_signature` argument or with the given `output_types` and
    (optionally) `output_shapes` arguments, whichever was specified.

    The recommended way to call `from_generator` is to use the
    `output_signature` argument. In this case the output will be assumed to
    consist of objects with the classes, shapes and types defined by
    `tf.TypeSpec` objects from `output_signature` argument:

    >>> def gen():
    ...   ragged_tensor = tf.ragged.constant([[1, 2], [3]])
    ...   yield 42, ragged_tensor
    >>>
    >>> dataset = tf.data.Dataset.from_generator(
    ...      gen,
    ...      output_signature=(
    ...          tf.TensorSpec(shape=(), dtype=tf.int32),
    ...          tf.RaggedTensorSpec(shape=(2, None), dtype=tf.int32)))
    >>>
    >>> list(dataset.take(1))
    [(<tf.Tensor: shape=(), dtype=int32, numpy=42>,
    <tf.RaggedTensor [[1, 2], [3]]>)]

    There is also a deprecated way to call `from_generator` by either with
    `output_types` argument alone or together with `output_shapes` argument.
    In this case the output of the function will be assumed to consist of
    `tf.Tensor` objects with the types defined by `output_types` and with the
    shapes which are either unknown or defined by `output_shapes`.

    Note: The current implementation of `Dataset.from_generator()` uses
    `tf.numpy_function` and inherits the same constraints. In particular, it
    requires the dataset and iterator related operations to be placed
    on a device in the same process as the Python program that called
    `Dataset.from_generator()`. The body of `generator` will not be
    serialized in a `GraphDef`, and you should not use this method if you
    need to serialize your model and restore it in a different environment.

    Note: If `generator` depends on mutable global variables or other external
    state, be aware that the runtime may invoke `generator` multiple times
    (in order to support repeating the `Dataset`) and at any time
    between the call to `Dataset.from_generator()` and the production of the
    first element from the generator. Mutating global variables or external
    state can cause undefined behavior, and we recommend that you explicitly
    cache any external state in `generator` before calling
    `Dataset.from_generator()`.

    Note: While the `output_signature` parameter makes it possible to yield
    `Dataset` elements, the scope of `Dataset.from_generator()` should be
    limited to logic that cannot be expressed through tf.data operations. Using
    tf.data operations within the generator function is an anti-pattern and may
    result in incremental memory growth.

    Args:
      generator: A callable object that returns an object that supports the
        `iter()` protocol. If `args` is not specified, `generator` must take no
        arguments; otherwise it must take as many arguments as there are values
        in `args`.
      output_types: (Optional.) A (nested) structure of `tf.DType` objects
        corresponding to each component of an element yielded by `generator`.
      output_shapes: (Optional.) A (nested) structure of `tf.TensorShape`
        objects corresponding to each component of an element yielded by
        `generator`.
      args: (Optional.) A tuple of `tf.Tensor` objects that will be evaluated
        and passed to `generator` as NumPy-array arguments.
      output_signature: (Optional.) A (nested) structure of `tf.TypeSpec`
        objects corresponding to each component of an element yielded by
        `generator`.
      name: (Optional.) A name for the tf.data operations used by
        `from_generator`.

    Returns:
      Dataset: A `Dataset`.
    """
    if not callable(generator):
      raise TypeError("`generator` must be a Python callable.")

    if output_signature is not None:
      if output_types is not None:
        raise TypeError("The `output_types` argument can not be used together "
                        "with the `output_signature` argument.")
      if output_shapes is not None:
        raise TypeError("The `output_shapes` argument can not be used together "
                        "with the `output_signature` argument.")
      for spec in nest.flatten(output_signature):
        if not isinstance(spec, type_spec.TypeSpec):
          raise TypeError(f"`output_signature` must contain objects that are "
                          f"subclass of `tf.TypeSpec` but found {type(spec)} "
                          f"which is not.")
    else:
      if output_types is None:
        raise TypeError("To specify the output signature you need to provide "
                        "either the `output_signature` argument or the "
                        "`output_types` argument.")

    if output_signature is None:
      if output_shapes is None:
        output_shapes = nest.map_structure(
            lambda _: tensor_shape.TensorShape(None), output_types)
      else:
        output_shapes = nest.map_structure_up_to(output_types,
                                                 tensor_shape.as_shape,
                                                 output_shapes)
      output_signature = nest.map_structure_up_to(output_types,
                                                  tensor_spec.TensorSpec,
                                                  output_shapes, output_types)
    if all(
        isinstance(x, tensor_spec.TensorSpec)
        for x in nest.flatten(output_signature)):
      output_types = nest.pack_sequence_as(
          output_signature, [x.dtype for x in nest.flatten(output_signature)])
      output_shapes = nest.pack_sequence_as(
          output_signature, [x.shape for x in nest.flatten(output_signature)])

    if args is None:
      args = ()
    else:
      args = tuple(ops.convert_n_to_tensor(args, name="args"))

    generator_state = DatasetV2._GeneratorState(generator)

    def get_iterator_id_fn(unused_dummy):
      """Creates a unique `iterator_id` for each pass over the dataset.

      The returned `iterator_id` disambiguates between multiple concurrently
      existing iterators.

      Args:
        unused_dummy: Ignored value.

      Returns:
        A `tf.int64` tensor whose value uniquely identifies an iterator in
        `generator_state`.
      """
      return script_ops.numpy_function(generator_state.get_next_id, args,
                                       dtypes.int64)

    def generator_next_fn(iterator_id_t):
      """Generates the next element from iterator with ID `iterator_id_t`.

      We map this function across an infinite repetition of the
      `iterator_id_t`, and raise `StopIteration` to terminate the iteration.

      Args:
        iterator_id_t: A `tf.int64` tensor whose value uniquely identifies the
          iterator in `generator_state` from which to generate an element.

      Returns:
        The next element to generate from the iterator.
      """
      if output_types and output_shapes:
        flattened_types = [
            dtypes.as_dtype(dt) for dt in nest.flatten(output_types)
        ]
        flattened_shapes = nest.flatten(output_shapes)

        def generator_py_func(iterator_id):
          """A `py_func` that will be called to invoke the iterator."""
          # `next()` raises `StopIteration` when there are no more
          # elements remaining to be generated.
          values = next(generator_state.get_iterator(iterator_id))

          # Use the same _convert function from the py_func() implementation to
          # convert the returned values to arrays early, so that we can inspect
          # their values.
          try:
            flattened_values = nest.flatten_up_to(output_types, values)
          except (TypeError, ValueError):
            six.reraise(
                TypeError,
                TypeError(
                    f"`generator` yielded an element that did not match the "
                    f"expected structure. The expected structure was "
                    f"{output_types}, but the yielded element was {values}."),
                sys.exc_info()[2])
          ret_arrays = []
          for ret, dtype in zip(flattened_values, flattened_types):
            try:
              ret_arrays.append(
                  script_ops.FuncRegistry._convert(  # pylint: disable=protected-access
                      ret,
                      dtype=dtype.as_numpy_dtype))
            except (TypeError, ValueError):
              six.reraise(
                  TypeError,
                  TypeError(
                      f"`generator` yielded an element that could not be "
                      f"converted to the expected type. The expected type was "
                      f"{dtype.name}, but the yielded element was {ret}."),
                  sys.exc_info()[2])

          # Additional type and shape checking to ensure that the components of
          # the generated element match the `output_types` and `output_shapes`
          # arguments.
          for (ret_array, expected_dtype,
               expected_shape) in zip(ret_arrays, flattened_types,
                                      flattened_shapes):
            if ret_array.dtype != expected_dtype.as_numpy_dtype:
              raise TypeError(
                  f"`generator` yielded an element of type {ret_array.dtype} "
                  f"where an element of type {expected_dtype.as_numpy_dtype} "
                  f"was expected.")
            if not expected_shape.is_compatible_with(ret_array.shape):
              raise TypeError(
                  f"`generator` yielded an element of shape {ret_array.shape} "
                  f"where an element of shape {expected_shape} was expected.")

          return ret_arrays

        flat_values = script_ops.numpy_function(generator_py_func,
                                                [iterator_id_t],
                                                flattened_types)

        # The `py_func()` op drops the inferred shapes, so we add them back in
        # here.
        if output_shapes is not None:
          for ret_t, shape in zip(flat_values, flattened_shapes):
            ret_t.set_shape(shape)

        return nest.pack_sequence_as(output_types, flat_values)
      else:
        flat_output_types = structure.get_flat_tensor_types(output_signature)

        def generator_py_func(iterator_id):
          """A `py_func` that will be called to invoke the iterator."""
          # `next()` raises `StopIteration` when there are no more
          # elements remaining to be generated.
          values = next(generator_state.get_iterator(iterator_id.numpy()))

          try:
            values = structure.normalize_element(values, output_signature)
          except (TypeError, ValueError):
            six.reraise(
                TypeError,
                TypeError(
                    f"`generator` yielded an element that did not match the "
                    f"expected structure. The expected structure was "
                    f"{output_signature}, but the yielded element was "
                    f"{values}."),
                sys.exc_info()[2])

          values_spec = structure.type_spec_from_value(values)

          if not structure.are_compatible(values_spec, output_signature):
            raise TypeError(
                f"`generator` yielded an element of {values_spec} where an "
                f"element of {output_signature} was expected.")

          return structure.to_tensor_list(output_signature, values)

        return script_ops.eager_py_func(
            generator_py_func, inp=[iterator_id_t], Tout=flat_output_types)

    def finalize_fn(iterator_id_t):
      """Releases host-side state for the iterator with ID `iterator_id_t`."""

      def finalize_py_func(iterator_id):
        generator_state.iterator_completed(iterator_id)
        # We return a dummy value so that the `finalize_fn` has a valid
        # signature.
        # NOTE(mrry): Explicitly create an array of `np.int64` because implicit
        # casting in `py_func()` will create an array of `np.int32` on Windows,
        # leading to a runtime error.
        return np.array(0, dtype=np.int64)

      return script_ops.numpy_function(finalize_py_func, [iterator_id_t],
                                       dtypes.int64)

    # This function associates each traversal of `generator` with a unique
    # iterator ID.
    def flat_map_fn(dummy_arg):
      # The `get_iterator_id_fn` gets a unique ID for the current instance of
      # of the generator.
      # The `generator_next_fn` gets the next element from the iterator with the
      # given ID, and raises StopIteration when that iterator contains no
      # more elements.
      return _GeneratorDataset(
          dummy_arg,
          get_iterator_id_fn,
          generator_next_fn,
          finalize_fn,
          output_signature,
          name=name)

    # A single-element dataset that, each time it is evaluated, contains a
    # freshly-generated and unique (for the returned dataset) int64
    # ID that will be used to identify the appropriate Python state, which
    # is encapsulated in `generator_state`, and captured in
    # `get_iterator_id_map_fn`.
    dummy = 0
    id_dataset = Dataset.from_tensors(dummy, name=name)

    # A dataset that contains all of the elements generated by a
    # single iterator created from `generator`, identified by the
    # iterator ID contained in `id_dataset`. Lifting the iteration
    # into a flat_map here enables multiple repetitions and/or nested
    # versions of the returned dataset to be created, because it forces
    # the generation of a new ID for each version.
    return id_dataset.flat_map(flat_map_fn, name=name)

  @staticmethod
  def range(*args, **kwargs):
    """Creates a `Dataset` of a step-separated range of values.

    >>> list(Dataset.range(5).as_numpy_iterator())
    [0, 1, 2, 3, 4]
    >>> list(Dataset.range(2, 5).as_numpy_iterator())
    [2, 3, 4]
    >>> list(Dataset.range(1, 5, 2).as_numpy_iterator())
    [1, 3]
    >>> list(Dataset.range(1, 5, -2).as_numpy_iterator())
    []
    >>> list(Dataset.range(5, 1).as_numpy_iterator())
    []
    >>> list(Dataset.range(5, 1, -2).as_numpy_iterator())
    [5, 3]
    >>> list(Dataset.range(2, 5, output_type=tf.int32).as_numpy_iterator())
    [2, 3, 4]
    >>> list(Dataset.range(1, 5, 2, output_type=tf.float32).as_numpy_iterator())
    [1.0, 3.0]

    Args:
      *args: follows the same semantics as python's range.
        len(args) == 1 -> start = 0, stop = args[0], step = 1.
        len(args) == 2 -> start = args[0], stop = args[1], step = 1.
        len(args) == 3 -> start = args[0], stop = args[1], step = args[2].
      **kwargs:
        - output_type: Its expected dtype. (Optional, default: `tf.int64`).
        - name: (Optional.) A name for the tf.data operation.

    Returns:
      Dataset: A `RangeDataset`.

    Raises:
      ValueError: if len(args) == 0.
    """
    return RangeDataset(*args, **kwargs)

  @staticmethod
  def zip(datasets, name=None):
    """Creates a `Dataset` by zipping together the given datasets.

    This method has similar semantics to the built-in `zip()` function
    in Python, with the main difference being that the `datasets`
    argument can be a (nested) structure of `Dataset` objects. The supported
    nesting mechanisms are documented
    [here] (https://www.tensorflow.org/guide/data#dataset_structure).

    >>> # The nested structure of the `datasets` argument determines the
    >>> # structure of elements in the resulting dataset.
    >>> a = tf.data.Dataset.range(1, 4)  # ==> [ 1, 2, 3 ]
    >>> b = tf.data.Dataset.range(4, 7)  # ==> [ 4, 5, 6 ]
    >>> ds = tf.data.Dataset.zip((a, b))
    >>> list(ds.as_numpy_iterator())
    [(1, 4), (2, 5), (3, 6)]
    >>> ds = tf.data.Dataset.zip((b, a))
    >>> list(ds.as_numpy_iterator())
    [(4, 1), (5, 2), (6, 3)]
    >>>
    >>> # The `datasets` argument may contain an arbitrary number of datasets.
    >>> c = tf.data.Dataset.range(7, 13).batch(2)  # ==> [ [7, 8],
    ...                                            #       [9, 10],
    ...                                            #       [11, 12] ]
    >>> ds = tf.data.Dataset.zip((a, b, c))
    >>> for element in ds.as_numpy_iterator():
    ...   print(element)
    (1, 4, array([7, 8]))
    (2, 5, array([ 9, 10]))
    (3, 6, array([11, 12]))
    >>>
    >>> # The number of elements in the resulting dataset is the same as
    >>> # the size of the smallest dataset in `datasets`.
    >>> d = tf.data.Dataset.range(13, 15)  # ==> [ 13, 14 ]
    >>> ds = tf.data.Dataset.zip((a, d))
    >>> list(ds.as_numpy_iterator())
    [(1, 13), (2, 14)]

    Args:
      datasets: A (nested) structure of datasets.
      name: (Optional.) A name for the tf.data operation.

    Returns:
      Dataset: A `Dataset`.
    """
    return ZipDataset(datasets, name=name)

  def concatenate(self, dataset, name=None):
    """Creates a `Dataset` by concatenating the given dataset with this dataset.

    >>> a = tf.data.Dataset.range(1, 4)  # ==> [ 1, 2, 3 ]
    >>> b = tf.data.Dataset.range(4, 8)  # ==> [ 4, 5, 6, 7 ]
    >>> ds = a.concatenate(b)
    >>> list(ds.as_numpy_iterator())
    [1, 2, 3, 4, 5, 6, 7]
    >>> # The input dataset and dataset to be concatenated should have
    >>> # compatible element specs.
    >>> c = tf.data.Dataset.zip((a, b))
    >>> a.concatenate(c)
    Traceback (most recent call last):
    TypeError: Two datasets to concatenate have different types
    <dtype: 'int64'> and (tf.int64, tf.int64)
    >>> d = tf.data.Dataset.from_tensor_slices(["a", "b", "c"])
    >>> a.concatenate(d)
    Traceback (most recent call last):
    TypeError: Two datasets to concatenate have different types
    <dtype: 'int64'> and <dtype: 'string'>

    Args:
      dataset: `Dataset` to be concatenated.
      name: (Optional.) A name for the tf.data operation.

    Returns:
      Dataset: A `Dataset`.
    """
    return ConcatenateDataset(self, dataset, name=name)

  def prefetch(self, buffer_size, name=None):
    """Creates a `Dataset` that prefetches elements from this dataset.

    Most dataset input pipelines should end with a call to `prefetch`. This
    allows later elements to be prepared while the current element is being
    processed. This often improves latency and throughput, at the cost of
    using additional memory to store prefetched elements.

    Note: Like other `Dataset` methods, prefetch operates on the
    elements of the input dataset. It has no concept of examples vs. batches.
    `examples.prefetch(2)` will prefetch two elements (2 examples),
    while `examples.batch(20).prefetch(2)` will prefetch 2 elements
    (2 batches, of 20 examples each).

    >>> dataset = tf.data.Dataset.range(3)
    >>> dataset = dataset.prefetch(2)
    >>> list(dataset.as_numpy_iterator())
    [0, 1, 2]

    Args:
      buffer_size: A `tf.int64` scalar `tf.Tensor`, representing the maximum
        number of elements that will be buffered when prefetching. If the value
        `tf.data.AUTOTUNE` is used, then the buffer size is dynamically tuned.
      name: Optional. A name for the tf.data transformation.

    Returns:
      Dataset: A `Dataset`.
    """
    if DEBUG_MODE:
      return self
    return PrefetchDataset(self, buffer_size, name=name)

  @staticmethod
  def list_files(file_pattern, shuffle=None, seed=None, name=None):
    """A dataset of all files matching one or more glob patterns.

    The `file_pattern` argument should be a small number of glob patterns.
    If your filenames have already been globbed, use
    `Dataset.from_tensor_slices(filenames)` instead, as re-globbing every
    filename with `list_files` may result in poor performance with remote
    storage systems.

    Note: The default behavior of this method is to return filenames in
    a non-deterministic random shuffled order. Pass a `seed` or `shuffle=False`
    to get results in a deterministic order.

    Example:
      If we had the following files on our filesystem:

        - /path/to/dir/a.txt
        - /path/to/dir/b.py
        - /path/to/dir/c.py

      If we pass "/path/to/dir/*.py" as the directory, the dataset
      would produce:

        - /path/to/dir/b.py
        - /path/to/dir/c.py

    Args:
      file_pattern: A string, a list of strings, or a `tf.Tensor` of string type
        (scalar or vector), representing the filename glob (i.e. shell wildcard)
        pattern(s) that will be matched.
      shuffle: (Optional.) If `True`, the file names will be shuffled randomly.
        Defaults to `True`.
      seed: (Optional.) A `tf.int64` scalar `tf.Tensor`, representing the random
        seed that will be used to create the distribution. See
        `tf.random.set_seed` for behavior.
      name: Optional. A name for the tf.data operations used by `list_files`.

    Returns:
     Dataset: A `Dataset` of strings corresponding to file names.
    """
    with ops.name_scope("list_files"):
      if shuffle is None:
        shuffle = True
      file_pattern = ops.convert_to_tensor(
          file_pattern, dtype=dtypes.string, name="file_pattern")
      matching_files = gen_io_ops.matching_files(file_pattern)

      # Raise an exception if `file_pattern` does not match any files.
      condition = math_ops.greater(array_ops.shape(matching_files)[0], 0,
                                   name="match_not_empty")

      message = math_ops.add(
          "No files matched pattern: ",
          string_ops.reduce_join(file_pattern, separator=", "), name="message")

      assert_not_empty = control_flow_ops.Assert(
          condition, [message], summarize=1, name="assert_not_empty")
      with ops.control_dependencies([assert_not_empty]):
        matching_files = array_ops.identity(matching_files)

      dataset = TensorSliceDataset(matching_files, is_files=True, name=name)
      if issubclass(Dataset, DatasetV1):
        dataset = DatasetV1Adapter(dataset)
      if shuffle:
        # NOTE(mrry): The shuffle buffer size must be greater than zero, but the
        # list of files might be empty.
        buffer_size = math_ops.maximum(
            array_ops.shape(matching_files, out_type=dtypes.int64)[0], 1)
        dataset = dataset.shuffle(buffer_size, seed=seed, name=name)
      return dataset

  def repeat(self, count=None, name=None):
    """Repeats this dataset so each original value is seen `count` times.

    >>> dataset = tf.data.Dataset.from_tensor_slices([1, 2, 3])
    >>> dataset = dataset.repeat(3)
    >>> list(dataset.as_numpy_iterator())
    [1, 2, 3, 1, 2, 3, 1, 2, 3]

    Note: If this dataset is a function of global state (e.g. a random number
    generator), then different repetitions may produce different elements.

    Args:
      count: (Optional.) A `tf.int64` scalar `tf.Tensor`, representing the
        number of times the dataset should be repeated. The default behavior (if
        `count` is `None` or `-1`) is for the dataset be repeated indefinitely.
      name: (Optional.) A name for the tf.data operation.

    Returns:
      Dataset: A `Dataset`.
    """
    return RepeatDataset(self, count, name=name)

  def enumerate(self, start=0, name=None):
    """Enumerates the elements of this dataset.

    It is similar to python's `enumerate`.

    >>> dataset = tf.data.Dataset.from_tensor_slices([1, 2, 3])
    >>> dataset = dataset.enumerate(start=5)
    >>> for element in dataset.as_numpy_iterator():
    ...   print(element)
    (5, 1)
    (6, 2)
    (7, 3)

    >>> # The (nested) structure of the input dataset determines the
    >>> # structure of elements in the resulting dataset.
    >>> dataset = tf.data.Dataset.from_tensor_slices([(7, 8), (9, 10)])
    >>> dataset = dataset.enumerate()
    >>> for element in dataset.as_numpy_iterator():
    ...   print(element)
    (0, array([7, 8], dtype=int32))
    (1, array([ 9, 10], dtype=int32))

    Args:
      start: A `tf.int64` scalar `tf.Tensor`, representing the start value for
        enumeration.
      name: Optional. A name for the tf.data operations used by `enumerate`.

    Returns:
      Dataset: A `Dataset`.
    """

    max_value = np.iinfo(dtypes.int64.as_numpy_dtype).max
    return Dataset.zip((Dataset.range(start, max_value, name=name), self),
                       name=name)

  def shuffle(self,
              buffer_size,
              seed=None,
              reshuffle_each_iteration=None,
              name=None):
    """Randomly shuffles the elements of this dataset.

    This dataset fills a buffer with `buffer_size` elements, then randomly
    samples elements from this buffer, replacing the selected elements with new
    elements. For perfect shuffling, a buffer size greater than or equal to the
    full size of the dataset is required.

    For instance, if your dataset contains 10,000 elements but `buffer_size` is
    set to 1,000, then `shuffle` will initially select a random element from
    only the first 1,000 elements in the buffer. Once an element is selected,
    its space in the buffer is replaced by the next (i.e. 1,001-st) element,
    maintaining the 1,000 element buffer.

    `reshuffle_each_iteration` controls whether the shuffle order should be
    different for each epoch. In TF 1.X, the idiomatic way to create epochs
    was through the `repeat` transformation:

    ```python
    dataset = tf.data.Dataset.range(3)
    dataset = dataset.shuffle(3, reshuffle_each_iteration=True)
    dataset = dataset.repeat(2)
    # [1, 0, 2, 1, 2, 0]

    dataset = tf.data.Dataset.range(3)
    dataset = dataset.shuffle(3, reshuffle_each_iteration=False)
    dataset = dataset.repeat(2)
    # [1, 0, 2, 1, 0, 2]
    ```

    In TF 2.0, `tf.data.Dataset` objects are Python iterables which makes it
    possible to also create epochs through Python iteration:

    ```python
    dataset = tf.data.Dataset.range(3)
    dataset = dataset.shuffle(3, reshuffle_each_iteration=True)
    list(dataset.as_numpy_iterator())
    # [1, 0, 2]
    list(dataset.as_numpy_iterator())
    # [1, 2, 0]
    ```

    ```python
    dataset = tf.data.Dataset.range(3)
    dataset = dataset.shuffle(3, reshuffle_each_iteration=False)
    list(dataset.as_numpy_iterator())
    # [1, 0, 2]
    list(dataset.as_numpy_iterator())
    # [1, 0, 2]
    ```

    Args:
      buffer_size: A `tf.int64` scalar `tf.Tensor`, representing the number of
        elements from this dataset from which the new dataset will sample.
      seed: (Optional.) A `tf.int64` scalar `tf.Tensor`, representing the random
        seed that will be used to create the distribution. See
        `tf.random.set_seed` for behavior.
      reshuffle_each_iteration: (Optional.) A boolean, which if true indicates
        that the dataset should be pseudorandomly reshuffled each time it is
        iterated over. (Defaults to `True`.)
      name: (Optional.) A name for the tf.data operation.

    Returns:
      Dataset: A `Dataset`.
    """
    return ShuffleDataset(
        self, buffer_size, seed, reshuffle_each_iteration, name=name)

  def cache(self, filename="", name=None):
    """Caches the elements in this dataset.

    The first time the dataset is iterated over, its elements will be cached
    either in the specified file or in memory. Subsequent iterations will
    use the cached data.

    Note: For the cache to be finalized, the input dataset must be iterated
    through in its entirety. Otherwise, subsequent iterations will not use
    cached data.

    >>> dataset = tf.data.Dataset.range(5)
    >>> dataset = dataset.map(lambda x: x**2)
    >>> dataset = dataset.cache()
    >>> # The first time reading through the data will generate the data using
    >>> # `range` and `map`.
    >>> list(dataset.as_numpy_iterator())
    [0, 1, 4, 9, 16]
    >>> # Subsequent iterations read from the cache.
    >>> list(dataset.as_numpy_iterator())
    [0, 1, 4, 9, 16]

    When caching to a file, the cached data will persist across runs. Even the
    first iteration through the data will read from the cache file. Changing
    the input pipeline before the call to `.cache()` will have no effect until
    the cache file is removed or the filename is changed.

    ```python
    dataset = tf.data.Dataset.range(5)
    dataset = dataset.cache("/path/to/file")
    list(dataset.as_numpy_iterator())
    # [0, 1, 2, 3, 4]
    dataset = tf.data.Dataset.range(10)
    dataset = dataset.cache("/path/to/file")  # Same file!
    list(dataset.as_numpy_iterator())
    # [0, 1, 2, 3, 4]
    ```

    Note: `cache` will produce exactly the same elements during each iteration
    through the dataset. If you wish to randomize the iteration order, make sure
    to call `shuffle` *after* calling `cache`.

    Args:
      filename: A `tf.string` scalar `tf.Tensor`, representing the name of a
        directory on the filesystem to use for caching elements in this Dataset.
        If a filename is not provided, the dataset will be cached in memory.
      name: (Optional.) A name for the tf.data operation.

    Returns:
      Dataset: A `Dataset`.
    """
    return CacheDataset(self, filename, name=name)

  def take(self, count, name=None):
    """Creates a `Dataset` with at most `count` elements from this dataset.

    >>> dataset = tf.data.Dataset.range(10)
    >>> dataset = dataset.take(3)
    >>> list(dataset.as_numpy_iterator())
    [0, 1, 2]

    Args:
      count: A `tf.int64` scalar `tf.Tensor`, representing the number of
        elements of this dataset that should be taken to form the new dataset.
        If `count` is -1, or if `count` is greater than the size of this
        dataset, the new dataset will contain all elements of this dataset.
      name: (Optional.) A name for the tf.data operation.

    Returns:
      Dataset: A `Dataset`.
    """
    return TakeDataset(self, count, name=name)

<<<<<<< HEAD
  def forty_two(self):
    return FortyTwoDataset(self)

  def skip(self, count):
=======
  def skip(self, count, name=None):
>>>>>>> 244b9d77
    """Creates a `Dataset` that skips `count` elements from this dataset.

    >>> dataset = tf.data.Dataset.range(10)
    >>> dataset = dataset.skip(7)
    >>> list(dataset.as_numpy_iterator())
    [7, 8, 9]

    Args:
      count: A `tf.int64` scalar `tf.Tensor`, representing the number of
        elements of this dataset that should be skipped to form the new dataset.
        If `count` is greater than the size of this dataset, the new dataset
        will contain no elements.  If `count` is -1, skips the entire dataset.
      name: (Optional.) A name for the tf.data operation.

    Returns:
      Dataset: A `Dataset`.
    """
    return SkipDataset(self, count, name=name)

  def shard(self, num_shards, index, name=None):
    """Creates a `Dataset` that includes only 1/`num_shards` of this dataset.

    `shard` is deterministic. The Dataset produced by `A.shard(n, i)` will
    contain all elements of A whose index mod n = i.

    >>> A = tf.data.Dataset.range(10)
    >>> B = A.shard(num_shards=3, index=0)
    >>> list(B.as_numpy_iterator())
    [0, 3, 6, 9]
    >>> C = A.shard(num_shards=3, index=1)
    >>> list(C.as_numpy_iterator())
    [1, 4, 7]
    >>> D = A.shard(num_shards=3, index=2)
    >>> list(D.as_numpy_iterator())
    [2, 5, 8]

    This dataset operator is very useful when running distributed training, as
    it allows each worker to read a unique subset.

    When reading a single input file, you can shard elements as follows:

    ```python
    d = tf.data.TFRecordDataset(input_file)
    d = d.shard(num_workers, worker_index)
    d = d.repeat(num_epochs)
    d = d.shuffle(shuffle_buffer_size)
    d = d.map(parser_fn, num_parallel_calls=num_map_threads)
    ```

    Important caveats:

    - Be sure to shard before you use any randomizing operator (such as
      shuffle).
    - Generally it is best if the shard operator is used early in the dataset
      pipeline. For example, when reading from a set of TFRecord files, shard
      before converting the dataset to input samples. This avoids reading every
      file on every worker. The following is an example of an efficient
      sharding strategy within a complete pipeline:

    ```python
    d = Dataset.list_files(pattern)
    d = d.shard(num_workers, worker_index)
    d = d.repeat(num_epochs)
    d = d.shuffle(shuffle_buffer_size)
    d = d.interleave(tf.data.TFRecordDataset,
                     cycle_length=num_readers, block_length=1)
    d = d.map(parser_fn, num_parallel_calls=num_map_threads)
    ```

    Args:
      num_shards: A `tf.int64` scalar `tf.Tensor`, representing the number of
        shards operating in parallel.
      index: A `tf.int64` scalar `tf.Tensor`, representing the worker index.
      name: (Optional.) A name for the tf.data operation.

    Returns:
      Dataset: A `Dataset`.

    Raises:
      InvalidArgumentError: if `num_shards` or `index` are illegal values.

        Note: error checking is done on a best-effort basis, and errors aren't
        guaranteed to be caught upon dataset creation. (e.g. providing in a
        placeholder tensor bypasses the early checking, and will instead result
        in an error during a session.run call.)
    """
    return ShardDataset(self, num_shards, index, name=name)

  def batch(self,
            batch_size,
            drop_remainder=False,
            num_parallel_calls=None,
            deterministic=None,
            name=None):
    """Combines consecutive elements of this dataset into batches.

    >>> dataset = tf.data.Dataset.range(8)
    >>> dataset = dataset.batch(3)
    >>> list(dataset.as_numpy_iterator())
    [array([0, 1, 2]), array([3, 4, 5]), array([6, 7])]

    >>> dataset = tf.data.Dataset.range(8)
    >>> dataset = dataset.batch(3, drop_remainder=True)
    >>> list(dataset.as_numpy_iterator())
    [array([0, 1, 2]), array([3, 4, 5])]

    The components of the resulting element will have an additional outer
    dimension, which will be `batch_size` (or `N % batch_size` for the last
    element if `batch_size` does not divide the number of input elements `N`
    evenly and `drop_remainder` is `False`). If your program depends on the
    batches having the same outer dimension, you should set the `drop_remainder`
    argument to `True` to prevent the smaller batch from being produced.

    Note: If your program requires data to have a statically known shape (e.g.,
    when using XLA), you should use `drop_remainder=True`. Without
    `drop_remainder=True` the shape of the output dataset will have an unknown
    leading dimension due to the possibility of a smaller final batch.

    Args:
      batch_size: A `tf.int64` scalar `tf.Tensor`, representing the number of
        consecutive elements of this dataset to combine in a single batch.
      drop_remainder: (Optional.) A `tf.bool` scalar `tf.Tensor`, representing
        whether the last batch should be dropped in the case it has fewer than
        `batch_size` elements; the default behavior is not to drop the smaller
        batch.
      num_parallel_calls: (Optional.) A `tf.int64` scalar `tf.Tensor`,
        representing the number of batches to compute asynchronously in
        parallel.
        If not specified, batches will be computed sequentially. If the value
        `tf.data.AUTOTUNE` is used, then the number of parallel
        calls is set dynamically based on available resources.
      deterministic: (Optional.) When `num_parallel_calls` is specified, if this
        boolean is specified (`True` or `False`), it controls the order in which
        the transformation produces elements. If set to `False`, the
        transformation is allowed to yield elements out of order to trade
        determinism for performance. If not specified, the
        `tf.data.Options.deterministic` option (`True` by default) controls the
        behavior.
      name: (Optional.) A name for the tf.data operation.

    Returns:
      Dataset: A `Dataset`.
    """
    if num_parallel_calls is None or DEBUG_MODE:
      if deterministic is not None and not DEBUG_MODE:
        warnings.warn("The `deterministic` argument has no effect unless the "
                      "`num_parallel_calls` argument is specified.")
      return BatchDataset(self, batch_size, drop_remainder, name=name)
    else:
      return ParallelBatchDataset(
          self,
          batch_size,
          drop_remainder,
          num_parallel_calls,
          deterministic,
          name=name)

  def padded_batch(self,
                   batch_size,
                   padded_shapes=None,
                   padding_values=None,
                   drop_remainder=False,
                   name=None):
    """Combines consecutive elements of this dataset into padded batches.

    This transformation combines multiple consecutive elements of the input
    dataset into a single element.

    Like `tf.data.Dataset.batch`, the components of the resulting element will
    have an additional outer dimension, which will be `batch_size` (or
    `N % batch_size` for the last element if `batch_size` does not divide the
    number of input elements `N` evenly and `drop_remainder` is `False`). If
    your program depends on the batches having the same outer dimension, you
    should set the `drop_remainder` argument to `True` to prevent the smaller
    batch from being produced.

    Unlike `tf.data.Dataset.batch`, the input elements to be batched may have
    different shapes, and this transformation will pad each component to the
    respective shape in `padded_shapes`. The `padded_shapes` argument
    determines the resulting shape for each dimension of each component in an
    output element:

    * If the dimension is a constant, the component will be padded out to that
      length in that dimension.
    * If the dimension is unknown, the component will be padded out to the
      maximum length of all elements in that dimension.

    >>> A = (tf.data.Dataset
    ...      .range(1, 5, output_type=tf.int32)
    ...      .map(lambda x: tf.fill([x], x)))
    >>> # Pad to the smallest per-batch size that fits all elements.
    >>> B = A.padded_batch(2)
    >>> for element in B.as_numpy_iterator():
    ...   print(element)
    [[1 0]
     [2 2]]
    [[3 3 3 0]
     [4 4 4 4]]
    >>> # Pad to a fixed size.
    >>> C = A.padded_batch(2, padded_shapes=5)
    >>> for element in C.as_numpy_iterator():
    ...   print(element)
    [[1 0 0 0 0]
     [2 2 0 0 0]]
    [[3 3 3 0 0]
     [4 4 4 4 0]]
    >>> # Pad with a custom value.
    >>> D = A.padded_batch(2, padded_shapes=5, padding_values=-1)
    >>> for element in D.as_numpy_iterator():
    ...   print(element)
    [[ 1 -1 -1 -1 -1]
     [ 2  2 -1 -1 -1]]
    [[ 3  3  3 -1 -1]
     [ 4  4  4  4 -1]]
    >>> # Components of nested elements can be padded independently.
    >>> elements = [([1, 2, 3], [10]),
    ...             ([4, 5], [11, 12])]
    >>> dataset = tf.data.Dataset.from_generator(
    ...     lambda: iter(elements), (tf.int32, tf.int32))
    >>> # Pad the first component of the tuple to length 4, and the second
    >>> # component to the smallest size that fits.
    >>> dataset = dataset.padded_batch(2,
    ...     padded_shapes=([4], [None]),
    ...     padding_values=(-1, 100))
    >>> list(dataset.as_numpy_iterator())
    [(array([[ 1,  2,  3, -1], [ 4,  5, -1, -1]], dtype=int32),
      array([[ 10, 100], [ 11,  12]], dtype=int32))]
    >>> # Pad with a single value and multiple components.
    >>> E = tf.data.Dataset.zip((A, A)).padded_batch(2, padding_values=-1)
    >>> for element in E.as_numpy_iterator():
    ...   print(element)
    (array([[ 1, -1],
           [ 2,  2]], dtype=int32), array([[ 1, -1],
           [ 2,  2]], dtype=int32))
    (array([[ 3,  3,  3, -1],
           [ 4,  4,  4,  4]], dtype=int32), array([[ 3,  3,  3, -1],
           [ 4,  4,  4,  4]], dtype=int32))

    See also `tf.data.experimental.dense_to_sparse_batch`, which combines
    elements that may have different shapes into a `tf.sparse.SparseTensor`.

    Args:
      batch_size: A `tf.int64` scalar `tf.Tensor`, representing the number of
        consecutive elements of this dataset to combine in a single batch.
      padded_shapes: (Optional.) A (nested) structure of `tf.TensorShape` or
        `tf.int64` vector tensor-like objects representing the shape to which
        the respective component of each input element should be padded prior
        to batching. Any unknown dimensions will be padded to the maximum size
        of that dimension in each batch. If unset, all dimensions of all
        components are padded to the maximum size in the batch. `padded_shapes`
        must be set if any component has an unknown rank.
      padding_values: (Optional.) A (nested) structure of scalar-shaped
        `tf.Tensor`, representing the padding values to use for the respective
        components. None represents that the (nested) structure should be padded
        with default values.  Defaults are `0` for numeric types and the empty
        string for string types. The `padding_values` should have the same
        (nested) structure as the input dataset. If `padding_values` is a single
        element and the input dataset has multiple components, then the same
        `padding_values` will be used to pad every component of the dataset.
        If `padding_values` is a scalar, then its value will be broadcasted
        to match the shape of each component.
      drop_remainder: (Optional.) A `tf.bool` scalar `tf.Tensor`, representing
        whether the last batch should be dropped in the case it has fewer than
        `batch_size` elements; the default behavior is not to drop the smaller
        batch.
      name: (Optional.) A name for the tf.data operation.

    Returns:
      Dataset: A `Dataset`.

    Raises:
      ValueError: If a component has an unknown rank, and the `padded_shapes`
        argument is not set.
      TypeError: If a component is of an unsupported type. The list of supported
        types is documented in
        https://www.tensorflow.org/guide/data#dataset_structure.
    """
    if padded_shapes is None:
      padded_shapes = get_legacy_output_shapes(self)
      for i, shape in enumerate(nest.flatten(padded_shapes)):
        # A `tf.TensorShape` is only false if its *rank* is unknown.
        if not shape:
          raise ValueError(f"You must provide `padded_shapes` argument because "
                           f"component {i} has unknown rank.")
    return PaddedBatchDataset(
        self,
        batch_size,
        padded_shapes,
        padding_values,
        drop_remainder,
        name=name)

  def map(self,
          map_func,
          num_parallel_calls=None,
          deterministic=None,
          name=None):
    """Maps `map_func` across the elements of this dataset.

    This transformation applies `map_func` to each element of this dataset, and
    returns a new dataset containing the transformed elements, in the same
    order as they appeared in the input. `map_func` can be used to change both
    the values and the structure of a dataset's elements. Supported structure
    constructs are documented
    [here](https://www.tensorflow.org/guide/data#dataset_structure).

    For example, `map` can be used for adding 1 to each element, or projecting a
    subset of element components.

    >>> dataset = Dataset.range(1, 6)  # ==> [ 1, 2, 3, 4, 5 ]
    >>> dataset = dataset.map(lambda x: x + 1)
    >>> list(dataset.as_numpy_iterator())
    [2, 3, 4, 5, 6]

    The input signature of `map_func` is determined by the structure of each
    element in this dataset.

    >>> dataset = Dataset.range(5)
    >>> # `map_func` takes a single argument of type `tf.Tensor` with the same
    >>> # shape and dtype.
    >>> result = dataset.map(lambda x: x + 1)

    >>> # Each element is a tuple containing two `tf.Tensor` objects.
    >>> elements = [(1, "foo"), (2, "bar"), (3, "baz")]
    >>> dataset = tf.data.Dataset.from_generator(
    ...     lambda: elements, (tf.int32, tf.string))
    >>> # `map_func` takes two arguments of type `tf.Tensor`. This function
    >>> # projects out just the first component.
    >>> result = dataset.map(lambda x_int, y_str: x_int)
    >>> list(result.as_numpy_iterator())
    [1, 2, 3]

    >>> # Each element is a dictionary mapping strings to `tf.Tensor` objects.
    >>> elements =  ([{"a": 1, "b": "foo"},
    ...               {"a": 2, "b": "bar"},
    ...               {"a": 3, "b": "baz"}])
    >>> dataset = tf.data.Dataset.from_generator(
    ...     lambda: elements, {"a": tf.int32, "b": tf.string})
    >>> # `map_func` takes a single argument of type `dict` with the same keys
    >>> # as the elements.
    >>> result = dataset.map(lambda d: str(d["a"]) + d["b"])

    The value or values returned by `map_func` determine the structure of each
    element in the returned dataset.

    >>> dataset = tf.data.Dataset.range(3)
    >>> # `map_func` returns two `tf.Tensor` objects.
    >>> def g(x):
    ...   return tf.constant(37.0), tf.constant(["Foo", "Bar", "Baz"])
    >>> result = dataset.map(g)
    >>> result.element_spec
    (TensorSpec(shape=(), dtype=tf.float32, name=None), TensorSpec(shape=(3,), \
dtype=tf.string, name=None))
    >>> # Python primitives, lists, and NumPy arrays are implicitly converted to
    >>> # `tf.Tensor`.
    >>> def h(x):
    ...   return 37.0, ["Foo", "Bar"], np.array([1.0, 2.0], dtype=np.float64)
    >>> result = dataset.map(h)
    >>> result.element_spec
    (TensorSpec(shape=(), dtype=tf.float32, name=None), TensorSpec(shape=(2,), \
dtype=tf.string, name=None), TensorSpec(shape=(2,), dtype=tf.float64, \
name=None))
    >>> # `map_func` can return nested structures.
    >>> def i(x):
    ...   return (37.0, [42, 16]), "foo"
    >>> result = dataset.map(i)
    >>> result.element_spec
    ((TensorSpec(shape=(), dtype=tf.float32, name=None),
      TensorSpec(shape=(2,), dtype=tf.int32, name=None)),
     TensorSpec(shape=(), dtype=tf.string, name=None))

    `map_func` can accept as arguments and return any type of dataset element.

    Note that irrespective of the context in which `map_func` is defined (eager
    vs. graph), tf.data traces the function and executes it as a graph. To use
    Python code inside of the function you have a few options:

    1) Rely on AutoGraph to convert Python code into an equivalent graph
    computation. The downside of this approach is that AutoGraph can convert
    some but not all Python code.

    2) Use `tf.py_function`, which allows you to write arbitrary Python code but
    will generally result in worse performance than 1). For example:

    >>> d = tf.data.Dataset.from_tensor_slices(['hello', 'world'])
    >>> # transform a string tensor to upper case string using a Python function
    >>> def upper_case_fn(t: tf.Tensor):
    ...   return t.numpy().decode('utf-8').upper()
    >>> d = d.map(lambda x: tf.py_function(func=upper_case_fn,
    ...           inp=[x], Tout=tf.string))
    >>> list(d.as_numpy_iterator())
    [b'HELLO', b'WORLD']

    3) Use `tf.numpy_function`, which also allows you to write arbitrary
    Python code. Note that `tf.py_function` accepts `tf.Tensor` whereas
    `tf.numpy_function` accepts numpy arrays and returns only numpy arrays.
    For example:

    >>> d = tf.data.Dataset.from_tensor_slices(['hello', 'world'])
    >>> def upper_case_fn(t: np.ndarray):
    ...   return t.decode('utf-8').upper()
    >>> d = d.map(lambda x: tf.numpy_function(func=upper_case_fn,
    ...           inp=[x], Tout=tf.string))
    >>> list(d.as_numpy_iterator())
    [b'HELLO', b'WORLD']

    Note that the use of `tf.numpy_function` and `tf.py_function`
    in general precludes the possibility of executing user-defined
    transformations in parallel (because of Python GIL).

    Performance can often be improved by setting `num_parallel_calls` so that
    `map` will use multiple threads to process elements. If deterministic order
    isn't required, it can also improve performance to set
    `deterministic=False`.

    >>> dataset = Dataset.range(1, 6)  # ==> [ 1, 2, 3, 4, 5 ]
    >>> dataset = dataset.map(lambda x: x + 1,
    ...     num_parallel_calls=tf.data.AUTOTUNE,
    ...     deterministic=False)

    The order of elements yielded by this transformation is deterministic if
    `deterministic=True`. If `map_func` contains stateful operations and
    `num_parallel_calls > 1`, the order in which that state is accessed is
    undefined, so the values of output elements may not be deterministic
    regardless of the `deterministic` flag value.

    Args:
      map_func: A function mapping a dataset element to another dataset element.
      num_parallel_calls: (Optional.) A `tf.int64` scalar `tf.Tensor`,
        representing the number elements to process asynchronously in parallel.
        If not specified, elements will be processed sequentially. If the value
        `tf.data.AUTOTUNE` is used, then the number of parallel
        calls is set dynamically based on available CPU.
      deterministic: (Optional.) When `num_parallel_calls` is specified, if this
        boolean is specified (`True` or `False`), it controls the order in which
        the transformation produces elements. If set to `False`, the
        transformation is allowed to yield elements out of order to trade
        determinism for performance. If not specified, the
        `tf.data.Options.deterministic` option (`True` by default) controls the
        behavior.
      name: (Optional.) A name for the tf.data operation.

    Returns:
      Dataset: A `Dataset`.
    """
    if num_parallel_calls is None or DEBUG_MODE:
      if deterministic is not None and not DEBUG_MODE:
        warnings.warn("The `deterministic` argument has no effect unless the "
                      "`num_parallel_calls` argument is specified.")
      return MapDataset(self, map_func, preserve_cardinality=True, name=name)
    else:
      return ParallelMapDataset(
          self,
          map_func,
          num_parallel_calls,
          deterministic,
          preserve_cardinality=True,
          name=name)

  def flat_map(self, map_func, name=None):
    """Maps `map_func` across this dataset and flattens the result.

    The type signature is:

    ```
    def flat_map(
      self: Dataset[T],
      map_func: Callable[[T], Dataset[S]]
    ) -> Dataset[S]
    ```

    Use `flat_map` if you want to make sure that the order of your dataset
    stays the same. For example, to flatten a dataset of batches into a
    dataset of their elements:

    >>> dataset = tf.data.Dataset.from_tensor_slices(
    ...     [[1, 2, 3], [4, 5, 6], [7, 8, 9]])
    >>> dataset = dataset.flat_map(
    ...     lambda x: tf.data.Dataset.from_tensor_slices(x))
    >>> list(dataset.as_numpy_iterator())
    [1, 2, 3, 4, 5, 6, 7, 8, 9]

    `tf.data.Dataset.interleave()` is a generalization of `flat_map`, since
    `flat_map` produces the same output as
    `tf.data.Dataset.interleave(cycle_length=1)`

    Args:
      map_func: A function mapping a dataset element to a dataset.
      name: (Optional.) A name for the tf.data operation.

    Returns:
      Dataset: A `Dataset`.
    """
    return FlatMapDataset(self, map_func, name=name)

  def interleave(self,
                 map_func,
                 cycle_length=None,
                 block_length=None,
                 num_parallel_calls=None,
                 deterministic=None,
                 name=None):
    """Maps `map_func` across this dataset, and interleaves the results.

    The type signature is:

    ```
    def interleave(
      self: Dataset[T],
      map_func: Callable[[T], Dataset[S]]
    ) -> Dataset[S]
    ```

    For example, you can use `Dataset.interleave()` to process many input files
    concurrently:

    >>> # Preprocess 4 files concurrently, and interleave blocks of 16 records
    >>> # from each file.
    >>> filenames = ["/var/data/file1.txt", "/var/data/file2.txt",
    ...              "/var/data/file3.txt", "/var/data/file4.txt"]
    >>> dataset = tf.data.Dataset.from_tensor_slices(filenames)
    >>> def parse_fn(filename):
    ...   return tf.data.Dataset.range(10)
    >>> dataset = dataset.interleave(lambda x:
    ...     tf.data.TextLineDataset(x).map(parse_fn, num_parallel_calls=1),
    ...     cycle_length=4, block_length=16)

    The `cycle_length` and `block_length` arguments control the order in which
    elements are produced. `cycle_length` controls the number of input elements
    that are processed concurrently. If you set `cycle_length` to 1, this
    transformation will handle one input element at a time, and will produce
    identical results to `tf.data.Dataset.flat_map`. In general,
    this transformation will apply `map_func` to `cycle_length` input elements,
    open iterators on the returned `Dataset` objects, and cycle through them
    producing `block_length` consecutive elements from each iterator, and
    consuming the next input element each time it reaches the end of an
    iterator.

    For example:

    >>> dataset = Dataset.range(1, 6)  # ==> [ 1, 2, 3, 4, 5 ]
    >>> # NOTE: New lines indicate "block" boundaries.
    >>> dataset = dataset.interleave(
    ...     lambda x: Dataset.from_tensors(x).repeat(6),
    ...     cycle_length=2, block_length=4)
    >>> list(dataset.as_numpy_iterator())
    [1, 1, 1, 1,
     2, 2, 2, 2,
     1, 1,
     2, 2,
     3, 3, 3, 3,
     4, 4, 4, 4,
     3, 3,
     4, 4,
     5, 5, 5, 5,
     5, 5]

    Note: The order of elements yielded by this transformation is
    deterministic, as long as `map_func` is a pure function and
    `deterministic=True`. If `map_func` contains any stateful operations, the
    order in which that state is accessed is undefined.

    Performance can often be improved by setting `num_parallel_calls` so that
    `interleave` will use multiple threads to fetch elements. If determinism
    isn't required, it can also improve performance to set
    `deterministic=False`.

    >>> filenames = ["/var/data/file1.txt", "/var/data/file2.txt",
    ...              "/var/data/file3.txt", "/var/data/file4.txt"]
    >>> dataset = tf.data.Dataset.from_tensor_slices(filenames)
    >>> dataset = dataset.interleave(lambda x: tf.data.TFRecordDataset(x),
    ...     cycle_length=4, num_parallel_calls=tf.data.AUTOTUNE,
    ...     deterministic=False)

    Args:
      map_func: A function that takes a dataset element and returns a
        `tf.data.Dataset`.
      cycle_length: (Optional.) The number of input elements that will be
        processed concurrently. If not set, the tf.data runtime decides what it
        should be based on available CPU. If `num_parallel_calls` is set to
        `tf.data.AUTOTUNE`, the `cycle_length` argument identifies
        the maximum degree of parallelism.
      block_length: (Optional.) The number of consecutive elements to produce
        from each input element before cycling to another input element. If not
        set, defaults to 1.
      num_parallel_calls: (Optional.) If specified, the implementation creates a
        threadpool, which is used to fetch inputs from cycle elements
        asynchronously and in parallel. The default behavior is to fetch inputs
        from cycle elements synchronously with no parallelism. If the value
        `tf.data.AUTOTUNE` is used, then the number of parallel
        calls is set dynamically based on available CPU.
      deterministic: (Optional.) When `num_parallel_calls` is specified, if this
        boolean is specified (`True` or `False`), it controls the order in which
        the transformation produces elements. If set to `False`, the
        transformation is allowed to yield elements out of order to trade
        determinism for performance. If not specified, the
        `tf.data.Options.deterministic` option (`True` by default) controls the
        behavior.
      name: (Optional.) A name for the tf.data operation.

    Returns:
      Dataset: A `Dataset`.
    """
    if block_length is None:
      block_length = 1

    if cycle_length is None:
      cycle_length = AUTOTUNE

    if num_parallel_calls is None or DEBUG_MODE:
      if deterministic is not None and not DEBUG_MODE:
        warnings.warn("The `deterministic` argument has no effect unless the "
                      "`num_parallel_calls` argument is specified.")
      return InterleaveDataset(
          self, map_func, cycle_length, block_length, name=name)
    else:
      return ParallelInterleaveDataset(
          self,
          map_func,
          cycle_length,
          block_length,
          num_parallel_calls,
          deterministic=deterministic,
          name=name)

  def filter(self, predicate, name=None):
    """Filters this dataset according to `predicate`.

    >>> dataset = tf.data.Dataset.from_tensor_slices([1, 2, 3])
    >>> dataset = dataset.filter(lambda x: x < 3)
    >>> list(dataset.as_numpy_iterator())
    [1, 2]
    >>> # `tf.math.equal(x, y)` is required for equality comparison
    >>> def filter_fn(x):
    ...   return tf.math.equal(x, 1)
    >>> dataset = dataset.filter(filter_fn)
    >>> list(dataset.as_numpy_iterator())
    [1]

    Args:
      predicate: A function mapping a dataset element to a boolean.
      name: (Optional.) A name for the tf.data operation.

    Returns:
      Dataset: The `Dataset` containing the elements of this dataset for which
          `predicate` is `True`.
    """
    return FilterDataset(self, predicate, name=name)

  def apply(self, transformation_func):
    """Applies a transformation function to this dataset.

    `apply` enables chaining of custom `Dataset` transformations, which are
    represented as functions that take one `Dataset` argument and return a
    transformed `Dataset`.

    >>> dataset = tf.data.Dataset.range(100)
    >>> def dataset_fn(ds):
    ...   return ds.filter(lambda x: x < 5)
    >>> dataset = dataset.apply(dataset_fn)
    >>> list(dataset.as_numpy_iterator())
    [0, 1, 2, 3, 4]

    Args:
      transformation_func: A function that takes one `Dataset` argument and
        returns a `Dataset`.

    Returns:
      Dataset: The `Dataset` returned by applying `transformation_func` to this
          dataset.
    """
    dataset = transformation_func(self)
    if not isinstance(dataset, DatasetV2):
      raise TypeError(
          f"`transformation_func` must return a `tf.data.Dataset` object. "
          f"Got {type(dataset)}.")
    dataset._input_datasets = [self]  # pylint: disable=protected-access
    return dataset

  def window(self, size, shift=None, stride=1, drop_remainder=False, name=None):
    """Returns a dataset of "windows".

    Each "window" is a dataset that contains a subset of elements of the
    input dataset. These are finite datasets of size `size` (or possibly fewer
    if there are not enough input elements to fill the window and
    `drop_remainder` evaluates to `False`).

    For example:

    >>> dataset = tf.data.Dataset.range(7).window(3)
    >>> for window in dataset:
    ...   print(window)
    <...Dataset element_spec=TensorSpec(shape=(), dtype=tf.int64, name=None)>
    <...Dataset element_spec=TensorSpec(shape=(), dtype=tf.int64, name=None)>
    <...Dataset element_spec=TensorSpec(shape=(), dtype=tf.int64, name=None)>

    Since windows are datasets, they can be iterated over:

    >>> for window in dataset:
    ...   print([item.numpy() for item in window])
    [0, 1, 2]
    [3, 4, 5]
    [6]

    #### Shift

    The `shift` argument determines the number of input elements to shift
    between the start of each window. If windows and elements are both numbered
    starting at 0, the first element in window `k` will be element `k * shift`
    of the input dataset. In particular, the first element of the first window
    will always be the first element of the input dataset.

    >>> dataset = tf.data.Dataset.range(7).window(3, shift=1,
    ...                                           drop_remainder=True)
    >>> for window in dataset:
    ...   print(list(window.as_numpy_iterator()))
    [0, 1, 2]
    [1, 2, 3]
    [2, 3, 4]
    [3, 4, 5]
    [4, 5, 6]

    #### Stride

    The `stride` argument determines the stride between input elements within a
    window.

    >>> dataset = tf.data.Dataset.range(7).window(3, shift=1, stride=2,
    ...                                           drop_remainder=True)
    >>> for window in dataset:
    ...   print(list(window.as_numpy_iterator()))
    [0, 2, 4]
    [1, 3, 5]
    [2, 4, 6]

    #### Nested elements

    When the `window` transformation is applied to a dataset whos elements are
    nested structures, it produces a dataset where the elements have the same
    nested structure but each leaf is replaced by a window. In other words,
    the nesting is applied outside of the windows as opposed inside of them.

    The type signature is:

    ```
    def window(
        self: Dataset[Nest[T]], ...
    ) -> Dataset[Nest[Dataset[T]]]
    ```

    Applying `window` to a `Dataset` of tuples gives a tuple of windows:

    >>> dataset = tf.data.Dataset.from_tensor_slices(([1, 2, 3, 4, 5],
    ...                                               [6, 7, 8, 9, 10]))
    >>> dataset = dataset.window(2)
    >>> windows = next(iter(dataset))
    >>> windows
    (<...Dataset element_spec=TensorSpec(shape=(), dtype=tf.int32, name=None)>,
     <...Dataset element_spec=TensorSpec(shape=(), dtype=tf.int32, name=None)>)

    >>> def to_numpy(ds):
    ...   return list(ds.as_numpy_iterator())
    >>>
    >>> for windows in dataset:
    ...   print(to_numpy(windows[0]), to_numpy(windows[1]))
    [1, 2] [6, 7]
    [3, 4] [8, 9]
    [5] [10]

    Applying `window` to a `Dataset` of dictionaries gives a dictionary of
    `Datasets`:

    >>> dataset = tf.data.Dataset.from_tensor_slices({'a': [1, 2, 3],
    ...                                               'b': [4, 5, 6],
    ...                                               'c': [7, 8, 9]})
    >>> dataset = dataset.window(2)
    >>> def to_numpy(ds):
    ...   return list(ds.as_numpy_iterator())
    >>>
    >>> for windows in dataset:
    ...   print(tf.nest.map_structure(to_numpy, windows))
    {'a': [1, 2], 'b': [4, 5], 'c': [7, 8]}
    {'a': [3], 'b': [6], 'c': [9]}

    #### Flatten a dataset of windows

    The `Dataset.flat_map` and `Dataset.interleave` methods can be used to
    flatten a dataset of windows into a single dataset.

    The argument to `flat_map` is a function that takes an element from the
    dataset and returns a `Dataset`. `flat_map` chains together the resulting
    datasets sequentially.

    For example, to turn each window into a dense tensor:

    >>> size = 3
    >>> dataset = tf.data.Dataset.range(7).window(size, shift=1,
    ...                                           drop_remainder=True)
    >>> batched = dataset.flat_map(lambda x:x.batch(3))
    >>> for batch in batched:
    ...   print(batch.numpy())
    [0 1 2]
    [1 2 3]
    [2 3 4]
    [3 4 5]
    [4 5 6]

    Args:
      size: A `tf.int64` scalar `tf.Tensor`, representing the number of elements
        of the input dataset to combine into a window. Must be positive.
      shift: (Optional.) A `tf.int64` scalar `tf.Tensor`, representing the
        number of input elements by which the window moves in each iteration.
        Defaults to `size`. Must be positive.
      stride: (Optional.) A `tf.int64` scalar `tf.Tensor`, representing the
        stride of the input elements in the sliding window. Must be positive.
        The default value of 1 means "retain every input element".
      drop_remainder: (Optional.) A `tf.bool` scalar `tf.Tensor`, representing
        whether the last windows should be dropped if their size is smaller than
        `size`.
      name: (Optional.) A name for the tf.data operation.

    Returns:
      Dataset: A `Dataset` of (nests of) windows. Each window is a finite
        datasets of flat elements.
    """
    if shift is None:
      shift = size
    return WindowDataset(self, size, shift, stride, drop_remainder, name=name)

  def reduce(self, initial_state, reduce_func, name=None):
    """Reduces the input dataset to a single element.

    The transformation calls `reduce_func` successively on every element of
    the input dataset until the dataset is exhausted, aggregating information in
    its internal state. The `initial_state` argument is used for the initial
    state and the final state is returned as the result.

    >>> tf.data.Dataset.range(5).reduce(np.int64(0), lambda x, _: x + 1).numpy()
    5
    >>> tf.data.Dataset.range(5).reduce(np.int64(0), lambda x, y: x + y).numpy()
    10

    Args:
      initial_state: An element representing the initial state of the
        transformation.
      reduce_func: A function that maps `(old_state, input_element)` to
        `new_state`. It must take two arguments and return a new element
        The structure of `new_state` must match the structure of
        `initial_state`.
      name: (Optional.) A name for the tf.data operation.

    Returns:
      A dataset element corresponding to the final state of the transformation.

    """

    with ops.name_scope("initial_state"):
      initial_state = structure.normalize_element(initial_state)
    state_structure = structure.type_spec_from_value(initial_state)

    # Iteratively rerun the reduce function until reaching a fixed point on
    # `state_structure`.
    need_to_rerun = True
    while need_to_rerun:

      wrapped_func = structured_function.StructuredFunctionWrapper(
          reduce_func,
          "reduce()",
          input_structure=(state_structure, self.element_spec),
          add_to_graph=False)

      # Extract and validate class information from the returned values.
      output_classes = wrapped_func.output_classes
      state_classes = nest.map_structure(
          lambda component_spec: component_spec._to_legacy_output_classes(),  # pylint: disable=protected-access
          state_structure)
      for new_state_class, state_class in zip(
          nest.flatten(output_classes), nest.flatten(state_classes)):
        if not issubclass(new_state_class, state_class):
          raise TypeError(
              f"The element classes for the new state must match the initial "
              f"state. Expected {state_classes} but got "
              f"{wrapped_func.output_classes}.")

      # Extract and validate type information from the returned values.
      output_types = wrapped_func.output_types
      state_types = nest.map_structure(
          lambda component_spec: component_spec._to_legacy_output_types(),  # pylint: disable=protected-access
          state_structure)
      for new_state_type, state_type in zip(
          nest.flatten(output_types), nest.flatten(state_types)):
        if new_state_type != state_type:
          raise TypeError(
              f"The element types for the new state must match the initial "
              f"state. Expected {state_types} but got "
              f"{wrapped_func.output_types}.")

      # Extract shape information from the returned values.
      output_shapes = wrapped_func.output_shapes
      state_shapes = nest.map_structure(
          lambda component_spec: component_spec._to_legacy_output_shapes(),  # pylint: disable=protected-access
          state_structure)
      flat_state_shapes = nest.flatten(state_shapes)
      flat_new_state_shapes = nest.flatten(output_shapes)
      weakened_state_shapes = [
          original.most_specific_compatible_shape(new)
          for original, new in zip(flat_state_shapes, flat_new_state_shapes)
      ]

      need_to_rerun = False
      for original_shape, weakened_shape in zip(flat_state_shapes,
                                                weakened_state_shapes):
        if original_shape.ndims is not None and (
            weakened_shape.ndims is None or
            original_shape.as_list() != weakened_shape.as_list()):
          need_to_rerun = True
          break

      if need_to_rerun:
        # TODO(b/110122868): Support a "most specific compatible structure"
        # method for combining structures, to avoid using legacy structures
        # here.
        state_structure = structure.convert_legacy_structure(
            state_types,
            nest.pack_sequence_as(state_shapes, weakened_state_shapes),
            state_classes)

    reduce_func = wrapped_func.function
    reduce_func.add_to_graph(ops.get_default_graph())

    dataset = self._apply_debug_options()

    # pylint: disable=protected-access
    metadata = dataset_metadata_pb2.Metadata()
    if name:
      metadata.name = _validate_and_encode(name)
    return structure.from_compatible_tensor_list(
        state_structure,
        gen_dataset_ops.reduce_dataset(
            dataset._variant_tensor,
            structure.to_tensor_list(state_structure, initial_state),
            reduce_func.captured_inputs,
            f=reduce_func,
            output_shapes=structure.get_flat_tensor_shapes(state_structure),
            output_types=structure.get_flat_tensor_types(state_structure),
            metadata=metadata.SerializeToString()))

  def get_single_element(self, name=None):
    """Returns the single element of the `dataset`.

    The function enables you to use a `tf.data.Dataset` in a stateless
    "tensor-in tensor-out" expression, without creating an iterator.
    This facilitates the ease of data transformation on tensors using the
    optimized `tf.data.Dataset` abstraction on top of them.

    For example, lets consider a `preprocessing_fn` which would take as an
    input the raw features and returns the processed feature along with
    it's label.

    ```python
    def preprocessing_fn(raw_feature):
      # ... the raw_feature is preprocessed as per the use-case
      return feature

    raw_features = ...  # input batch of BATCH_SIZE elements.
    dataset = (tf.data.Dataset.from_tensor_slices(raw_features)
              .map(preprocessing_fn, num_parallel_calls=BATCH_SIZE)
              .batch(BATCH_SIZE))

    processed_features = dataset.get_single_element()
    ```

    In the above example, the `raw_features` tensor of length=BATCH_SIZE
    was converted to a `tf.data.Dataset`. Next, each of the `raw_feature` was
    mapped using the `preprocessing_fn` and the processed features were
    grouped into a single batch. The final `dataset` contains only one element
    which is a batch of all the processed features.

    NOTE: The `dataset` should contain only one element.

    Now, instead of creating an iterator for the `dataset` and retrieving the
    batch of features, the `tf.data.get_single_element()` function is used
    to skip the iterator creation process and directly output the batch of
    features.

    This can be particularly useful when your tensor transformations are
    expressed as `tf.data.Dataset` operations, and you want to use those
    transformations while serving your model.

    #### Keras

    ```python

    model = ... # A pre-built or custom model

    class PreprocessingModel(tf.keras.Model):
      def __init__(self, model):
        super().__init__(self)
        self.model = model

      @tf.function(input_signature=[...])
      def serving_fn(self, data):
        ds = tf.data.Dataset.from_tensor_slices(data)
        ds = ds.map(preprocessing_fn, num_parallel_calls=BATCH_SIZE)
        ds = ds.batch(batch_size=BATCH_SIZE)
        return tf.argmax(self.model(ds.get_single_element()), axis=-1)

    preprocessing_model = PreprocessingModel(model)
    your_exported_model_dir = ... # save the model to this path.
    tf.saved_model.save(preprocessing_model, your_exported_model_dir,
                  signatures={'serving_default': preprocessing_model.serving_fn}
                  )
    ```

    #### Estimator

    In the case of estimators, you need to generally define a `serving_input_fn`
    which would require the features to be processed by the model while
    inferencing.

    ```python
    def serving_input_fn():

      raw_feature_spec = ... # Spec for the raw_features
      input_fn = tf.estimator.export.build_parsing_serving_input_receiver_fn(
          raw_feature_spec, default_batch_size=None)
      )
      serving_input_receiver = input_fn()
      raw_features = serving_input_receiver.features

      def preprocessing_fn(raw_feature):
        # ... the raw_feature is preprocessed as per the use-case
        return feature

      dataset = (tf.data.Dataset.from_tensor_slices(raw_features)
                .map(preprocessing_fn, num_parallel_calls=BATCH_SIZE)
                .batch(BATCH_SIZE))

      processed_features = dataset.get_single_element()

      # Please note that the value of `BATCH_SIZE` should be equal to
      # the size of the leading dimension of `raw_features`. This ensures
      # that `dataset` has only element, which is a pre-requisite for
      # using `dataset.get_single_element()`.

      return tf.estimator.export.ServingInputReceiver(
          processed_features, serving_input_receiver.receiver_tensors)

    estimator = ... # A pre-built or custom estimator
    estimator.export_saved_model(your_exported_model_dir, serving_input_fn)
    ```

    Args:
      name: (Optional.) A name for the tf.data operation.

    Returns:
      A nested structure of `tf.Tensor` objects, corresponding to the single
      element of `dataset`.

    Raises:
      InvalidArgumentError: (at runtime) if `dataset` does not contain exactly
        one element.
    """

    metadata = dataset_metadata_pb2.Metadata()
    if name:
      metadata.name = _validate_and_encode(name)
    return structure.from_compatible_tensor_list(
        self.element_spec,
        gen_dataset_ops.dataset_to_single_element(
            self._variant_tensor,
            metadata=metadata.SerializeToString(),
            **self._flat_structure))  # pylint: disable=protected-access

  def unbatch(self, name=None):
    """Splits elements of a dataset into multiple elements.

    For example, if elements of the dataset are shaped `[B, a0, a1, ...]`,
    where `B` may vary for each input element, then for each element in the
    dataset, the unbatched dataset will contain `B` consecutive elements
    of shape `[a0, a1, ...]`.

    >>> elements = [ [1, 2, 3], [1, 2], [1, 2, 3, 4] ]
    >>> dataset = tf.data.Dataset.from_generator(lambda: elements, tf.int64)
    >>> dataset = dataset.unbatch()
    >>> list(dataset.as_numpy_iterator())
    [1, 2, 3, 1, 2, 1, 2, 3, 4]

    Note: `unbatch` requires a data copy to slice up the batched tensor into
    smaller, unbatched tensors. When optimizing performance, try to avoid
    unnecessary usage of `unbatch`.

    Args:
      name: (Optional.) A name for the tf.data operation.

    Returns:
      A `Dataset`.
    """
    normalized_dataset = normalize_to_dense(self)
    return _UnbatchDataset(normalized_dataset, name=name)

  def with_options(self, options, name=None):
    """Returns a new `tf.data.Dataset` with the given options set.

    The options are "global" in the sense they apply to the entire dataset.
    If options are set multiple times, they are merged as long as different
    options do not use different non-default values.

    >>> ds = tf.data.Dataset.range(5)
    >>> ds = ds.interleave(lambda x: tf.data.Dataset.range(5),
    ...                    cycle_length=3,
    ...                    num_parallel_calls=3)
    >>> options = tf.data.Options()
    >>> # This will make the interleave order non-deterministic.
    >>> options.deterministic = False
    >>> ds = ds.with_options(options)

    Args:
      options: A `tf.data.Options` that identifies the options the use.
      name: (Optional.) A name for the tf.data operation.

    Returns:
      Dataset: A `Dataset` with the given options.

    Raises:
      ValueError: when an option is set more than once to a non-default value
    """
    return _OptionsDataset(self, options, name=name)

  def cardinality(self):
    """Returns the cardinality of the dataset, if known.

    `cardinality` may return `tf.data.INFINITE_CARDINALITY` if the dataset
    contains an infinite number of elements or `tf.data.UNKNOWN_CARDINALITY` if
    the analysis fails to determine the number of elements in the dataset
    (e.g. when the dataset source is a file).

    >>> dataset = tf.data.Dataset.range(42)
    >>> print(dataset.cardinality().numpy())
    42
    >>> dataset = dataset.repeat()
    >>> cardinality = dataset.cardinality()
    >>> print((cardinality == tf.data.INFINITE_CARDINALITY).numpy())
    True
    >>> dataset = dataset.filter(lambda x: True)
    >>> cardinality = dataset.cardinality()
    >>> print((cardinality == tf.data.UNKNOWN_CARDINALITY).numpy())
    True

    Returns:
      A scalar `tf.int64` `Tensor` representing the cardinality of the dataset.
      If the cardinality is infinite or unknown, `cardinality` returns the
      named constants `tf.data.INFINITE_CARDINALITY` and
      `tf.data.UNKNOWN_CARDINALITY` respectively.
    """
    return gen_dataset_ops.dataset_cardinality(self._variant_tensor)

  def group_by_window(self,
                      key_func,
                      reduce_func,
                      window_size=None,
                      window_size_func=None,
                      name=None):
    """Groups windows of elements by key and reduces them.

    This transformation maps each consecutive element in a dataset to a key
    using `key_func` and groups the elements by key. It then applies
    `reduce_func` to at most `window_size_func(key)` elements matching the same
    key. All except the final window for each key will contain
    `window_size_func(key)` elements; the final window may be smaller.

    You may provide either a constant `window_size` or a window size determined
    by the key through `window_size_func`.

    >>> dataset = tf.data.Dataset.range(10)
    >>> window_size = 5
    >>> key_func = lambda x: x%2
    >>> reduce_func = lambda key, dataset: dataset.batch(window_size)
    >>> dataset = dataset.group_by_window(
    ...           key_func=key_func,
    ...           reduce_func=reduce_func,
    ...           window_size=window_size)
    >>> for elem in dataset.as_numpy_iterator():
    ...   print(elem)
    [0 2 4 6 8]
    [1 3 5 7 9]

    Args:
      key_func: A function mapping a nested structure of tensors (having shapes
        and types defined by `self.output_shapes` and `self.output_types`) to a
        scalar `tf.int64` tensor.
      reduce_func: A function mapping a key and a dataset of up to `window_size`
        consecutive elements matching that key to another dataset.
      window_size: A `tf.int64` scalar `tf.Tensor`, representing the number of
        consecutive elements matching the same key to combine in a single batch,
        which will be passed to `reduce_func`. Mutually exclusive with
        `window_size_func`.
      window_size_func: A function mapping a key to a `tf.int64` scalar
        `tf.Tensor`, representing the number of consecutive elements matching
        the same key to combine in a single batch, which will be passed to
        `reduce_func`. Mutually exclusive with `window_size`.
      name: (Optional.) A name for the tf.data operation.

    Returns:
      A `Dataset`.

    Raises:
      ValueError: if neither or both of {`window_size`, `window_size_func`} are
        passed.
    """
    if (window_size is not None and window_size_func or
        not (window_size is not None or window_size_func)):
      raise ValueError("Either the `window_size` argument or the "
                       "`window_size_func` argument must be specified.")

    if window_size is not None:

      def constant_window_func(unused_key):
        return ops.convert_to_tensor(window_size, dtype=dtypes.int64)

      window_size_func = constant_window_func

    assert window_size_func is not None

    return _GroupByWindowDataset(
        self, key_func, reduce_func, window_size_func, name=name)

  def bucket_by_sequence_length(self,
                                element_length_func,
                                bucket_boundaries,
                                bucket_batch_sizes,
                                padded_shapes=None,
                                padding_values=None,
                                pad_to_bucket_boundary=False,
                                no_padding=False,
                                drop_remainder=False,
                                name=None):
    """A transformation that buckets elements in a `Dataset` by length.

    Elements of the `Dataset` are grouped together by length and then are padded
    and batched.

    This is useful for sequence tasks in which the elements have variable
    length. Grouping together elements that have similar lengths reduces the
    total fraction of padding in a batch which increases training step
    efficiency.

    Below is an example to bucketize the input data to the 3 buckets
    "[0, 3), [3, 5), [5, inf)" based on sequence length, with batch size 2.

    >>> elements = [
    ...   [0], [1, 2, 3, 4], [5, 6, 7],
    ...   [7, 8, 9, 10, 11], [13, 14, 15, 16, 19, 20], [21, 22]]
    >>> dataset = tf.data.Dataset.from_generator(
    ...     lambda: elements, tf.int64, output_shapes=[None])
    >>> dataset = dataset.bucket_by_sequence_length(
    ...         element_length_func=lambda elem: tf.shape(elem)[0],
    ...         bucket_boundaries=[3, 5],
    ...         bucket_batch_sizes=[2, 2, 2])
    >>> for elem in dataset.as_numpy_iterator():
    ...   print(elem)
    [[1 2 3 4]
    [5 6 7 0]]
    [[ 7  8  9 10 11  0]
    [13 14 15 16 19 20]]
    [[ 0  0]
    [21 22]]

    Args:
      element_length_func: function from element in `Dataset` to `tf.int32`,
        determines the length of the element, which will determine the bucket it
        goes into.
      bucket_boundaries: `list<int>`, upper length boundaries of the buckets.
      bucket_batch_sizes: `list<int>`, batch size per bucket. Length should be
        `len(bucket_boundaries) + 1`.
      padded_shapes: Nested structure of `tf.TensorShape` to pass to
        `tf.data.Dataset.padded_batch`. If not provided, will use
        `dataset.output_shapes`, which will result in variable length dimensions
        being padded out to the maximum length in each batch.
      padding_values: Values to pad with, passed to
        `tf.data.Dataset.padded_batch`. Defaults to padding with 0.
      pad_to_bucket_boundary: bool, if `False`, will pad dimensions with unknown
        size to maximum length in batch. If `True`, will pad dimensions with
        unknown size to bucket boundary minus 1 (i.e., the maximum length in
        each bucket), and caller must ensure that the source `Dataset` does not
        contain any elements with length longer than `max(bucket_boundaries)`.
      no_padding: `bool`, indicates whether to pad the batch features (features
        need to be either of type `tf.sparse.SparseTensor` or of same shape).
      drop_remainder: (Optional.) A `tf.bool` scalar `tf.Tensor`, representing
        whether the last batch should be dropped in the case it has fewer than
        `batch_size` elements; the default behavior is not to drop the smaller
        batch.
      name: (Optional.) A name for the tf.data operation.

    Returns:
      A `Dataset`.

    Raises:
      ValueError: if `len(bucket_batch_sizes) != len(bucket_boundaries) + 1`.
    """
    if len(bucket_batch_sizes) != (len(bucket_boundaries) + 1):
      raise ValueError(
          f"`len(bucket_batch_sizes)` must equal `len(bucket_boundaries) + 1` "
          f"but `len(bucket_batch_sizes)={len(bucket_batch_sizes)}` and "
          f"`len(bucket_boundaries)={len(bucket_boundaries)}`.")

    batch_sizes = constant_op.constant(bucket_batch_sizes, dtype=dtypes.int64)

    def element_to_bucket_id(*args):
      """Return int64 id of the length bucket for this element."""
      seq_length = element_length_func(*args)

      boundaries = list(bucket_boundaries)
      buckets_min = [np.iinfo(np.int32).min] + boundaries
      buckets_max = boundaries + [np.iinfo(np.int32).max]
      conditions_c = math_ops.logical_and(
          math_ops.less_equal(buckets_min, seq_length),
          math_ops.less(seq_length, buckets_max))
      bucket_id = math_ops.reduce_min(array_ops.where(conditions_c))

      return bucket_id

    def window_size_fn(bucket_id):
      # The window size is set to the batch size for this bucket
      window_size = batch_sizes[bucket_id]
      return window_size

    def make_padded_shapes(shapes, none_filler=None):
      padded = []
      for shape in nest.flatten(shapes):
        shape = tensor_shape.TensorShape(shape)
        shape = [
            none_filler if tensor_shape.dimension_value(d) is None else d
            for d in shape
        ]
        padded.append(shape)
      return nest.pack_sequence_as(shapes, padded)

    def batching_fn(bucket_id, grouped_dataset):
      """Batch elements in dataset."""
      batch_size = window_size_fn(bucket_id)
      if no_padding:
        return grouped_dataset.batch(
            batch_size, drop_remainder=drop_remainder, name=name)
      none_filler = None
      if pad_to_bucket_boundary:
        err_msg = ("When pad_to_bucket_boundary=True, elements must have "
                   "length < max(bucket_boundaries).")
        check = check_ops.assert_less(
            bucket_id,
            constant_op.constant(
                len(bucket_batch_sizes) - 1, dtype=dtypes.int64),
            message=err_msg)
        with ops.control_dependencies([check]):
          boundaries = constant_op.constant(
              bucket_boundaries, dtype=dtypes.int64)
          bucket_boundary = boundaries[bucket_id]
          none_filler = bucket_boundary - 1
      input_shapes = get_legacy_output_shapes(grouped_dataset)
      shapes = make_padded_shapes(
          padded_shapes or input_shapes, none_filler=none_filler)
      return grouped_dataset.padded_batch(
          batch_size,
          shapes,
          padding_values,
          drop_remainder=drop_remainder,
          name=name)

    return self.group_by_window(
        key_func=element_to_bucket_id,
        reduce_func=batching_fn,
        window_size_func=window_size_fn,
        name=name)

  @staticmethod
  def random(seed=None, name=None):
    """Creates a `Dataset` of pseudorandom values.

    The dataset generates a sequence of uniformly distributed integer values.

    >>> ds1 = tf.data.Dataset.random(seed=4).take(10)
    >>> ds2 = tf.data.Dataset.random(seed=4).take(10)
    >>> print(list(ds2.as_numpy_iterator())==list(ds2.as_numpy_iterator()))
    True

    Args:
      seed: (Optional) If specified, the dataset produces a deterministic
        sequence of values.
      name: (Optional.) A name for the tf.data operation.

    Returns:
      Dataset: A `Dataset`.
    """
    return RandomDataset(seed=seed, name=name)

  def snapshot(self,
               path,
               compression="AUTO",
               reader_func=None,
               shard_func=None,
               name=None):
    """API to persist the output of the input dataset.

    The snapshot API allows users to transparently persist the output of their
    preprocessing pipeline to disk, and materialize the pre-processed data on a
    different training run.

    This API enables repeated preprocessing steps to be consolidated, and allows
    re-use of already processed data, trading off disk storage and network
    bandwidth for freeing up more valuable CPU resources and accelerator compute
    time.

    https://github.com/tensorflow/community/blob/master/rfcs/20200107-tf-data-snapshot.md
    has detailed design documentation of this feature.

    Users can specify various options to control the behavior of snapshot,
    including how snapshots are read from and written to by passing in
    user-defined functions to the `reader_func` and `shard_func` parameters.

    `shard_func` is a user specified function that maps input elements to
    snapshot shards.

    Users may want to specify this function to control how snapshot files should
    be written to disk. Below is an example of how a potential `shard_func`
    could be written.

    ```python
    dataset = ...
    dataset = dataset.enumerate()
    dataset = dataset.snapshot("/path/to/snapshot/dir",
        shard_func=lambda x, y: x % NUM_SHARDS, ...)
    dataset = dataset.map(lambda x, y: y)
    ```

    `reader_func` is a user specified function that accepts a single argument:
    (1) a Dataset of Datasets, each representing a "split" of elements of the
    original dataset. The cardinality of the input dataset matches the
    number of the shards specified in the `shard_func` (see above). The function
    should return a Dataset of elements of the original dataset.

    Users may want specify this function to control how snapshot files should be
    read from disk, including the amount of shuffling and parallelism.

    Here is an example of a standard reader function a user can define. This
    function enables both dataset shuffling and parallel reading of datasets:

    ```python
    def user_reader_func(datasets):
      # shuffle the datasets splits
      datasets = datasets.shuffle(NUM_CORES)
      # read datasets in parallel and interleave their elements
      return datasets.interleave(lambda x: x, num_parallel_calls=AUTOTUNE)

    dataset = dataset.snapshot("/path/to/snapshot/dir",
        reader_func=user_reader_func)
    ```

    By default, snapshot parallelizes reads by the number of cores available on
    the system, but will not attempt to shuffle the data.

    Args:
      path: Required. A directory to use for storing / loading the snapshot to /
        from.
      compression: Optional. The type of compression to apply to the snapshot
        written to disk. Supported options are `GZIP`, `SNAPPY`, `AUTO` or None.
        Defaults to `AUTO`, which attempts to pick an appropriate compression
        algorithm for the dataset.
      reader_func: Optional. A function to control how to read data from
        snapshot shards.
      shard_func: Optional. A function to control how to shard data when writing
        a snapshot.
      name: (Optional.) A name for the tf.data operation.

    Returns:
      A `Dataset`.
    """

    project_func = None
    input_dataset = self
    if shard_func is None:
      input_dataset = input_dataset.enumerate(name=name)
      # This sets the amount of parallelism based on the number of CPU cores on
      # the machine where this Python code is executed, which may differ from
      # the number of CPU cores where the input pipeline graph is actually
      # executed (e.g. remote Cloud TPU workers).
      local_shard_func = lambda index, _: index % multiprocessing.cpu_count()
      project_func = lambda _, elem: elem
    else:
      local_shard_func = shard_func
    dataset = _SnapshotDataset(
        input_dataset=input_dataset,
        path=path,
        compression=compression,
        reader_func=reader_func,
        # This will not do the right thing where the graph is built on a
        # different machine than the executor (e.g. Cloud TPUs).
        shard_func=local_shard_func,
        name=name)
    if project_func is not None:
      dataset = dataset.map(project_func, name=name)
    return dataset

  def scan(self, initial_state, scan_func, name=None):
    """A transformation that scans a function across an input dataset.

    This transformation is a stateful relative of `tf.data.Dataset.map`.
    In addition to mapping `scan_func` across the elements of the input dataset,
    `scan()` accumulates one or more state tensors, whose initial values are
    `initial_state`.

    >>> dataset = tf.data.Dataset.range(10)
    >>> initial_state = tf.constant(0, dtype=tf.int64)
    >>> scan_func = lambda state, i: (state + i, state + i)
    >>> dataset = dataset.scan(initial_state=initial_state, scan_func=scan_func)
    >>> list(dataset.as_numpy_iterator())
    [0, 1, 3, 6, 10, 15, 21, 28, 36, 45]

    Args:
      initial_state: A nested structure of tensors, representing the initial
        state of the accumulator.
      scan_func: A function that maps `(old_state, input_element)` to
        `(new_state, output_element)`. It must take two arguments and return a
        pair of nested structures of tensors. The `new_state` must match the
        structure of `initial_state`.
      name: (Optional.) A name for the tf.data operation.

    Returns:
      A `Dataset`.
    """

    return _ScanDataset(
        self, initial_state=initial_state, scan_func=scan_func, name=name)

  def take_while(self, predicate, name=None):
    """A transformation that stops dataset iteration based on a `predicate`.

    >>> dataset = tf.data.Dataset.range(10)
    >>> dataset = dataset.take_while(lambda x: x < 5)
    >>> list(dataset.as_numpy_iterator())
    [0, 1, 2, 3, 4]

    Args:
      predicate: A function that maps a nested structure of tensors (having
        shapes and types defined by `self.output_shapes` and
        `self.output_types`) to a scalar `tf.bool` tensor.
      name: (Optional.) A name for the tf.data operation.

    Returns:
      A `Dataset`.
    """

    return _TakeWhileDataset(self, predicate, name=name)

  def unique(self, name=None):
    """A transformation that discards duplicate elements of a `Dataset`.

    Use this transformation to produce a dataset that contains one instance of
    each unique element in the input. For example:

    >>> dataset = tf.data.Dataset.from_tensor_slices([1, 37, 2, 37, 2, 1])
    >>> dataset = dataset.unique()
    >>> sorted(list(dataset.as_numpy_iterator()))
    [1, 2, 37]

    Note: This transformation only supports datasets which fit into memory
    and have elements of either `tf.int32`, `tf.int64` or `tf.string` type.

    Args:
      name: (Optional.) A name for the tf.data operation.

    Returns:
      A `Dataset`.
    """

    return _UniqueDataset(self, name=name)

  def rejection_resample(self,
                         class_func,
                         target_dist,
                         initial_dist=None,
                         seed=None,
                         name=None):
    """A transformation that resamples a dataset to a target distribution.

    Lets consider the following example where a dataset with an initial data
    distribution of `init_dist` needs to be resampled into a dataset with
    `target_dist` distribution.

    >>> import collections
    >>> initial_dist = [0.5, 0.5]
    >>> target_dist = [0.6, 0.4]
    >>> num_classes = len(initial_dist)
    >>> num_samples = 100000
    >>> data_np = np.random.choice(num_classes, num_samples, p=initial_dist)
    >>> dataset = tf.data.Dataset.from_tensor_slices(data_np)
    >>> x = collections.defaultdict(int)
    >>> for i in dataset:
    ...   x[i.numpy()] += 1

    The value of `x` will be close to `{0: 50000, 1: 50000}` as per the
    `initial_dist` distribution.

    >>> dataset = dataset.rejection_resample(
    ...    class_func=lambda x: x % 2,
    ...    target_dist=target_dist,
    ...    initial_dist=initial_dist)

    >>> y = collections.defaultdict(int)
    >>> for i in dataset:
    ...   cls, _ = i
    ...   y[cls.numpy()] += 1

    The value of `y` will be now be close to `{0: 75000, 1: 50000}` thus
    satisfying the `target_dist` distribution.

    Args:
      class_func: A function mapping an element of the input dataset to a scalar
        `tf.int32` tensor. Values should be in `[0, num_classes)`.
      target_dist: A floating point type tensor, shaped `[num_classes]`.
      initial_dist: (Optional.)  A floating point type tensor, shaped
        `[num_classes]`.  If not provided, the true class distribution is
        estimated live in a streaming fashion.
      seed: (Optional.) Python integer seed for the resampler.
      name: (Optional.) A name for the tf.data operation.

    Returns:
      A `Dataset`
    """

    target_dist_t = ops.convert_to_tensor(target_dist, name="target_dist")
    target_dist_t = math_ops.cast(target_dist_t, dtypes.float32)

    # Get initial distribution.
    if initial_dist is not None:
      initial_dist_t = ops.convert_to_tensor(initial_dist, name="initial_dist")
      initial_dist_t = math_ops.cast(initial_dist_t, dtypes.float32)
      acceptance_dist, prob_of_original = (
          _calculate_acceptance_probs_with_mixing(initial_dist_t,
                                                  target_dist_t))
      initial_dist_ds = DatasetV2.from_tensors(
          initial_dist_t, name=name).repeat(name=name)
      acceptance_dist_ds = DatasetV2.from_tensors(
          acceptance_dist, name=name).repeat(name=name)
      prob_of_original_ds = DatasetV2.from_tensors(
          prob_of_original, name=name).repeat(name=name)
    else:
      initial_dist_ds = _estimate_initial_dist_ds(
          target_dist_t, self.map(class_func, name=name), name=name)
      acceptance_and_original_prob_ds = initial_dist_ds.map(
          lambda initial: _calculate_acceptance_probs_with_mixing(  # pylint: disable=g-long-lambda
              initial, target_dist_t),
          name=name)
      acceptance_dist_ds = acceptance_and_original_prob_ds.map(
          lambda accept_prob, _: accept_prob, name=name)
      prob_of_original_ds = acceptance_and_original_prob_ds.map(
          lambda _, prob_original: prob_original, name=name)
    filtered_ds = _filter_ds(self, acceptance_dist_ds, initial_dist_ds,
                             class_func, seed)
    # Prefetch filtered dataset for speed.
    filtered_ds = filtered_ds.prefetch(3, name=name)

    prob_original_static = _get_prob_original_static(
        initial_dist_t, target_dist_t) if initial_dist is not None else None

    def add_class_value(*x):
      if len(x) == 1:
        return class_func(*x), x[0]
      else:
        return class_func(*x), x

    if prob_original_static == 1:
      return self.map(add_class_value, name=name)
    elif prob_original_static == 0:
      return filtered_ds
    else:
      return Dataset.sample_from_datasets(
          [self.map(add_class_value), filtered_ds],
          weights=prob_of_original_ds.map(lambda prob: [(prob, 1.0 - prob)]),
          seed=seed,
          stop_on_empty_dataset=True)

  @staticmethod
  def sample_from_datasets(datasets,
                           weights=None,
                           seed=None,
                           stop_on_empty_dataset=False):
    """Samples elements at random from the datasets in `datasets`.

    Creates a dataset by interleaving elements of `datasets` with `weight[i]`
    probability of picking an element from dataset `i`. Sampling is done without
    replacement. For example, suppose we have 2 datasets:

    ```python
    dataset1 = tf.data.Dataset.range(0, 3)
    dataset2 = tf.data.Dataset.range(100, 103)
    ```

    Suppose that we sample from these 2 datasets with the following weights:

    ```python
    sample_dataset = tf.data.Dataset.sample_from_datasets(
        [dataset1, dataset2], weights=[0.5, 0.5])
    ```

    One possible outcome of elements in sample_dataset is:

    ```
    print(list(sample_dataset.as_numpy_iterator()))
    # [100, 0, 1, 101, 2, 102]
    ```

    Args:
      datasets: A non-empty list of `tf.data.Dataset` objects with compatible
        structure.
      weights: (Optional.) A list or Tensor of `len(datasets)` floating-point
        values where `weights[i]` represents the probability to sample from
        `datasets[i]`, or a `tf.data.Dataset` object where each element is such
        a list. Defaults to a uniform distribution across `datasets`.
      seed: (Optional.) A `tf.int64` scalar `tf.Tensor`, representing the random
        seed that will be used to create the distribution. See
        `tf.random.set_seed` for behavior.
      stop_on_empty_dataset: If `True`, sampling stops if it encounters an empty
        dataset. If `False`, it skips empty datasets. It is recommended to set
        it to `True`. Otherwise, the distribution of samples starts off as the
        user intends, but may change as input datasets become empty. This can be
        difficult to detect since the dataset starts off looking correct.
        Default to `False` for backward compatibility.

    Returns:
      A dataset that interleaves elements from `datasets` at random, according
      to `weights` if provided, otherwise with uniform probability.

    Raises:
      TypeError: If the `datasets` or `weights` arguments have the wrong type.
      ValueError:
        - If `datasets` is empty, or
        - If `weights` is specified and does not match the length of `datasets`.
    """

    def _skip_datasets_with_zero_weight(datasets, weights):
      datasets_and_weights = [(dataset, weight)
                              for (dataset, weight) in zip(datasets, weights)
                              if weight > 0]
      return (zip(*datasets_and_weights) if datasets_and_weights else
              ([datasets[0].take(0)], [1.]))

    if not datasets:
      raise ValueError("Invalid `datasets`. `datasets` should not be empty.")

    if not isinstance(weights, DatasetV2):
      if weights is None:
        # Select inputs with uniform probability.
        logits = [[1.0] * len(datasets)]

      else:
        if isinstance(weights, ops.Tensor):
          if not weights.shape.is_compatible_with([len(datasets)]):
            raise ValueError(f"Invalid `weights`. The shape of `weights` "
                             f"should be compatible with `[len(datasets)]` "
                             f"but is {weights.shape}.")
        else:
          if len(datasets) != len(weights):
            raise ValueError(f"Invalid `weights`. `weights` should have the "
                             f"same length as `datasets` but got "
                             f"`len(weights)={len(weights)}` vs. "
                             f"`len(datasets)={len(datasets)}`.")

        # Use the given `weights` as the probability of choosing the respective
        # input.
        if not isinstance(weights, ops.Tensor):
          datasets, weights = _skip_datasets_with_zero_weight(datasets, weights)
        weights = ops.convert_to_tensor(weights, name="weights")
        if weights.dtype not in (dtypes.float32, dtypes.float64):
          raise TypeError(f"Invalid `weights`. `weights` type must be either "
                          f"`tf.float32` or `tf.float64` but is "
                          f"{weights.dtype}.")

        # The `stateless_multinomial()` op expects log-probabilities, as opposed
        # to weights.
        logits = array_ops.expand_dims(math_ops.log(weights, name="logits"), 0)

      # NOTE(mrry): We only specialize when `weights` is not a `Dataset`. When
      # it is a `Dataset`, it is possible that evaluating it has a side effect
      # the user depends on.
      if len(datasets) == 1:
        return datasets[0]

      def select_dataset_constant_logits(seed):
        return array_ops.squeeze(
            gen_stateless_random_ops.stateless_multinomial(
                logits, 1, seed=seed),
            axis=[0, 1])

      selector_input = MapDataset(
          RandomDataset(seed).batch(2),
          select_dataset_constant_logits,
          use_inter_op_parallelism=False)

    else:
      # Use each element of the given `weights` dataset as the probability of
      # choosing the respective input.
      #
      # The `stateless_multinomial()` op expects log-probabilities, as opposed
      # to weights.
      logits_ds = weights.map(lambda *p: math_ops.log(p, name="logits"))

      def select_dataset_varying_logits(logits, seed):
        return array_ops.squeeze(
            gen_stateless_random_ops.stateless_multinomial(
                logits, 1, seed=seed),
            axis=[0, 1])

      logits_and_seeds = Dataset.zip((logits_ds, RandomDataset(seed).batch(2)))
      selector_input = MapDataset(
          logits_and_seeds,
          select_dataset_varying_logits,
          use_inter_op_parallelism=False)

    return _DirectedInterleaveDataset(selector_input, datasets,
                                      stop_on_empty_dataset)

  @staticmethod
  def choose_from_datasets(datasets,
                           choice_dataset,
                           stop_on_empty_dataset=True):
    """Creates a dataset that deterministically chooses elements from `datasets`.

    For example, given the following datasets:

    ```python
    datasets = [tf.data.Dataset.from_tensors("foo").repeat(),
                tf.data.Dataset.from_tensors("bar").repeat(),
                tf.data.Dataset.from_tensors("baz").repeat()]

    # Define a dataset containing `[0, 1, 2, 0, 1, 2, 0, 1, 2]`.
    choice_dataset = tf.data.Dataset.range(3).repeat(3)

    result = tf.data.Dataset.choose_from_datasets(datasets, choice_dataset)
    ```

    The elements of `result` will be:

    ```
    "foo", "bar", "baz", "foo", "bar", "baz", "foo", "bar", "baz"
    ```

    Args:
      datasets: A non-empty list of `tf.data.Dataset` objects with compatible
        structure.
      choice_dataset: A `tf.data.Dataset` of scalar `tf.int64` tensors between
        `0` and `len(datasets) - 1`.
      stop_on_empty_dataset: If `True`, selection stops if it encounters an
        empty dataset. If `False`, it skips empty datasets. It is recommended to
        set it to `True`. Otherwise, the selected elements start off as the user
        intends, but may change as input datasets become empty. This can be
        difficult to detect since the dataset starts off looking correct.
        Defaults to `True`.

    Returns:
      A dataset that interleaves elements from `datasets` according to the
      values of `choice_dataset`.

    Raises:
      TypeError: If `datasets` or `choice_dataset` has the wrong type.
      ValueError: If `datasets` is empty.
    """
    if not datasets:
      raise ValueError("Invalid `datasets`. `datasets` should not be empty.")
    if not isinstance(choice_dataset, DatasetV2):
      raise TypeError(f"Invalid `choice_dataset`. `choice_dataset` should be a "
                      f"`tf.data.Dataset` but is {type(choice_dataset)}.")
    if not structure.are_compatible(choice_dataset.element_spec,
                                    tensor_spec.TensorSpec([], dtypes.int64)):
      raise TypeError(f"Invalid `choice_dataset`. Elements of `choice_dataset` "
                      f"must be scalar `tf.int64` tensors but are "
                      f"{choice_dataset.element_spec}.")
    # pylint: disable=protected-access
    return _DirectedInterleaveDataset(choice_dataset, datasets,
                                      stop_on_empty_dataset)


@tf_export(v1=["data.Dataset"])
class DatasetV1(DatasetV2):
  """Represents a potentially large set of elements.

  A `Dataset` can be used to represent an input pipeline as a
  collection of elements and a "logical plan" of transformations that act on
  those elements.
  """

  def __init__(self):
    try:
      variant_tensor = self._as_variant_tensor()
    except AttributeError as e:
      if "_as_variant_tensor" in str(e):
        raise AttributeError("Please use `_variant_tensor` instead of "
                             "`_as_variant_tensor()` to obtain the variant "
                             "associated with a dataset.")
      raise AttributeError("{}: A likely cause of this error is that the super "
                           "call for this dataset is not the last line of the "
                           "`__init__` method. The base class invokes the "
                           "`_as_variant_tensor()` method in its constructor "
                           "and if that method uses attributes defined in the "
                           "`__init__` method, those attributes need to be "
                           "defined before the super call.".format(e))
    super(DatasetV1, self).__init__(variant_tensor)

  @abc.abstractmethod
  def _as_variant_tensor(self):
    """Creates a scalar `tf.Tensor` of `tf.variant` representing this dataset.

    Returns:
      A scalar `tf.Tensor` of `tf.variant` type, which represents this dataset.
    """
    raise NotImplementedError(f"{type(self)}.as_variant_tensor()")

  @deprecation.deprecated(
      None, "This is a deprecated API that should only be used in TF 1 graph "
      "mode and legacy TF 2 graph mode available through `tf.compat.v1`. In "
      "all other situations -- namely, eager mode and inside `tf.function` -- "
      "you can consume dataset elements using `for elem in dataset: ...` or "
      "by explicitly creating iterator via `iterator = iter(dataset)` and "
      "fetching its elements via `values = next(iterator)`. Furthermore, "
      "this API is not available in TF 2. During the transition from TF 1 "
      "to TF 2 you can use `tf.compat.v1.data.make_one_shot_iterator(dataset)` "
      "to create a TF 1 graph mode style iterator for a dataset created "
      "through TF 2 APIs. Note that this should be a transient state of your "
      "code base as there are in general no guarantees about the "
      "interoperability of TF 1 and TF 2 code.")
  def make_one_shot_iterator(self):
    """Creates an iterator for elements of this dataset.

    Note: The returned iterator will be initialized automatically.
    A "one-shot" iterator does not currently support re-initialization. For
    that see `make_initializable_iterator`.

    Example:

    ```python
    # Building graph ...
    dataset = ...
    next_value = dataset.make_one_shot_iterator().get_next()

    # ... from within a session ...
    try:
      while True:
        value = sess.run(next_value)
        ...
    except tf.errors.OutOfRangeError:
        pass
    ```

    Returns:
      An `tf.data.Iterator` for elements of this dataset.
    """
    return self._make_one_shot_iterator()

  def _make_one_shot_iterator(self):  # pylint: disable=missing-docstring
    if context.executing_eagerly():
      with ops.colocate_with(self._variant_tensor):
        return iterator_ops.OwnedIterator(self)

    _ensure_same_dataset_graph(self)
    # Some ops (e.g. dataset ops) are marked as stateful but are stil safe to
    # to capture by value. We must allowlist these ops so that the capturing
    # logic captures the ops instead of raising an exception.
    allowlisted_stateful_ops = traverse.obtain_capture_by_value_ops(self)
    graph_level_seed, op_level_seed = core_random_seed.get_seed(None)

    # NOTE(mrry): We capture by value here to ensure that `_make_dataset()` is
    # a 0-argument function.
    @function.Defun(
        capture_by_value=True,
        allowlisted_stateful_ops=allowlisted_stateful_ops)
    def _make_dataset():
      """Factory function for a dataset."""
      # NOTE(mrry): `Defun` does not capture the graph-level seed from the
      # enclosing graph, so if a graph-level seed is present we set the local
      # graph seed based on a combination of the graph- and op-level seeds.
      if graph_level_seed is not None:
        assert op_level_seed is not None
        core_random_seed.set_random_seed(
            (graph_level_seed + 87654321 * op_level_seed) % (2 ** 63 - 1))

      dataset = self._apply_debug_options()
      return dataset._variant_tensor  # pylint: disable=protected-access

    try:
      _make_dataset.add_to_graph(ops.get_default_graph())
    except ValueError as err:
      if "Cannot capture a stateful node" in str(err):
        raise ValueError(
            "{}: A likely cause of this error is that the dataset for which "
            "you are calling `make_one_shot_iterator()` captures a stateful "
            "object, such as a `tf.Variable` or `tf.lookup.StaticHashTable`, "
            "which is not supported. Use `make_initializable_iterator()` "
            "instead.".format(err))
      else:
        six.reraise(ValueError, err)

    with ops.colocate_with(self._variant_tensor):
      # pylint: disable=protected-access
      return iterator_ops.Iterator(
          gen_dataset_ops.one_shot_iterator(
              dataset_factory=_make_dataset, **self._flat_structure), None,
          get_legacy_output_types(self), get_legacy_output_shapes(self),
          get_legacy_output_classes(self))

  @deprecation.deprecated(
      None, "This is a deprecated API that should only be used in TF 1 graph "
      "mode and legacy TF 2 graph mode available through `tf.compat.v1`. "
      "In all other situations -- namely, eager mode and inside `tf.function` "
      "-- you can consume dataset elements using `for elem in dataset: ...` "
      "or by explicitly creating iterator via `iterator = iter(dataset)` "
      "and fetching its elements via `values = next(iterator)`. "
      "Furthermore, this API is not available in TF 2. During the transition "
      "from TF 1 to TF 2 you can use "
      "`tf.compat.v1.data.make_initializable_iterator(dataset)` to create a TF "
      "1 graph mode style iterator for a dataset created through TF 2 APIs. "
      "Note that this should be a transient state of your code base as there "
      "are in general no guarantees about the interoperability of TF 1 and TF "
      "2 code.")
  def make_initializable_iterator(self, shared_name=None):
    """Creates an iterator for elements of this dataset.

    Note: The returned iterator will be in an uninitialized state,
    and you must run the `iterator.initializer` operation before using it:

    ```python
    # Building graph ...
    dataset = ...
    iterator = dataset.make_initializable_iterator()
    next_value = iterator.get_next()  # This is a Tensor.

    # ... from within a session ...
    sess.run(iterator.initializer)
    try:
      while True:
        value = sess.run(next_value)
        ...
    except tf.errors.OutOfRangeError:
        pass
    ```

    Args:
      shared_name: (Optional.) If non-empty, the returned iterator will be
        shared under the given name across multiple sessions that share the same
        devices (e.g. when using a remote server).

    Returns:
      A `tf.data.Iterator` for elements of this dataset.

    Raises:
      RuntimeError: If eager execution is enabled.
    """
    return self._make_initializable_iterator(shared_name)

  def _make_initializable_iterator(self, shared_name=None):  # pylint: disable=missing-docstring
    if context.executing_eagerly():
      raise RuntimeError("`make_initializable_iterator()` is not supported in "
                         "eager mode. Use Python-style iteration instead.")
    _ensure_same_dataset_graph(self)
    dataset = self._apply_debug_options()
    if shared_name is None:
      shared_name = ""

    with ops.colocate_with(self._variant_tensor):
      iterator_resource = gen_dataset_ops.iterator_v2(
          container="", shared_name=shared_name, **self._flat_structure)

      initializer = gen_dataset_ops.make_iterator(
          dataset._variant_tensor,  # pylint: disable=protected-access
          iterator_resource)

      # pylint: disable=protected-access
      return iterator_ops.Iterator(iterator_resource, initializer,
                                   get_legacy_output_types(dataset),
                                   get_legacy_output_shapes(dataset),
                                   get_legacy_output_classes(dataset))

  @property
  @deprecation.deprecated(
      None, "Use `tf.compat.v1.data.get_output_classes(dataset)`.")
  def output_classes(self):
    """Returns the class of each component of an element of this dataset.

    Returns:
      A (nested) structure of Python `type` objects corresponding to each
      component of an element of this dataset.
    """
    return nest.map_structure(
        lambda component_spec: component_spec._to_legacy_output_classes(),  # pylint: disable=protected-access
        self.element_spec)

  @property
  @deprecation.deprecated(
      None, "Use `tf.compat.v1.data.get_output_shapes(dataset)`.")
  def output_shapes(self):
    """Returns the shape of each component of an element of this dataset.

    Returns:
      A (nested) structure of `tf.TensorShape` objects corresponding to each
      component of an element of this dataset.
    """
    return nest.map_structure(
        lambda component_spec: component_spec._to_legacy_output_shapes(),  # pylint: disable=protected-access
        self.element_spec)

  @property
  @deprecation.deprecated(
      None, "Use `tf.compat.v1.data.get_output_types(dataset)`.")
  def output_types(self):
    """Returns the type of each component of an element of this dataset.

    Returns:
      A (nested) structure of `tf.DType` objects corresponding to each component
      of an element of this dataset.
    """
    return nest.map_structure(
        lambda component_spec: component_spec._to_legacy_output_types(),  # pylint: disable=protected-access
        self.element_spec)

  @property
  def element_spec(self):
    # TODO(b/110122868): Remove this override once all `Dataset` instances
    # implement `element_structure`.
    return structure.convert_legacy_structure(
        self.output_types, self.output_shapes, self.output_classes)

  @staticmethod
  @functools.wraps(DatasetV2.from_tensors)
  def from_tensors(tensors, name=None):
    return DatasetV1Adapter(DatasetV2.from_tensors(tensors, name=name))

  @staticmethod
  @functools.wraps(DatasetV2.from_tensor_slices)
  def from_tensor_slices(tensors, name=None):
    return DatasetV1Adapter(DatasetV2.from_tensor_slices(tensors, name=name))

  @staticmethod
  @deprecation.deprecated(None, "Use `tf.data.Dataset.from_tensor_slices()`.")
  def from_sparse_tensor_slices(sparse_tensor):
    """Splits each rank-N `tf.sparse.SparseTensor` in this dataset row-wise.

    Args:
      sparse_tensor: A `tf.sparse.SparseTensor`.

    Returns:
      Dataset: A `Dataset` of rank-(N-1) sparse tensors.
    """
    return DatasetV1Adapter(SparseTensorSliceDataset(sparse_tensor))

  @staticmethod
  @functools.wraps(DatasetV2.from_generator)
  @deprecation.deprecated_args(None, "Use output_signature instead",
                               "output_types", "output_shapes")
  def from_generator(generator,
                     output_types=None,
                     output_shapes=None,
                     args=None,
                     output_signature=None,
                     name=None):
    # Calling DatasetV2.from_generator with output_shapes or output_types is
    # deprecated, but this is already checked by the decorator on this function.
    with deprecation.silence():
      return DatasetV1Adapter(
          DatasetV2.from_generator(
              generator,
              output_types,
              output_shapes,
              args,
              output_signature,
              name=name))

  @staticmethod
  @functools.wraps(DatasetV2.range)
  def range(*args, **kwargs):
    return DatasetV1Adapter(DatasetV2.range(*args, **kwargs))

  @staticmethod
  @functools.wraps(DatasetV2.zip)
  def zip(datasets, name=None):
    return DatasetV1Adapter(DatasetV2.zip(datasets, name=name))

  @functools.wraps(DatasetV2.concatenate)
  def concatenate(self, dataset, name=None):
    return DatasetV1Adapter(
        super(DatasetV1, self).concatenate(dataset, name=name))

  @functools.wraps(DatasetV2.prefetch)
  def prefetch(self, buffer_size, name=None):
    return DatasetV1Adapter(
        super(DatasetV1, self).prefetch(buffer_size, name=name))

  @staticmethod
  @functools.wraps(DatasetV2.list_files)
  def list_files(file_pattern, shuffle=None, seed=None, name=None):
    return DatasetV1Adapter(
        DatasetV2.list_files(file_pattern, shuffle, seed, name=name))

  @functools.wraps(DatasetV2.repeat)
  def repeat(self, count=None, name=None):
    return DatasetV1Adapter(super(DatasetV1, self).repeat(count, name=name))

  @functools.wraps(DatasetV2.shuffle)
  def shuffle(self,
              buffer_size,
              seed=None,
              reshuffle_each_iteration=None,
              name=None):
    return DatasetV1Adapter(
        super(DatasetV1, self).shuffle(
            buffer_size, seed, reshuffle_each_iteration, name=name))

  @functools.wraps(DatasetV2.cache)
  def cache(self, filename="", name=None):
    return DatasetV1Adapter(super(DatasetV1, self).cache(filename, name=name))

  @functools.wraps(DatasetV2.take)
  def take(self, count, name=None):
    return DatasetV1Adapter(super(DatasetV1, self).take(count, name=name))

  @functools.wraps(DatasetV2.skip)
  def skip(self, count, name=None):
    return DatasetV1Adapter(super(DatasetV1, self).skip(count, name=name))

  @functools.wraps(DatasetV2.shard)
  def shard(self, num_shards, index, name=None):
    return DatasetV1Adapter(
        super(DatasetV1, self).shard(num_shards, index, name=name))

  @functools.wraps(DatasetV2.batch)
  def batch(self,
            batch_size,
            drop_remainder=False,
            num_parallel_calls=None,
            deterministic=None,
            name=None):
    return DatasetV1Adapter(
        super(DatasetV1, self).batch(
            batch_size,
            drop_remainder,
            num_parallel_calls,
            deterministic,
            name=name))

  @functools.wraps(DatasetV2.padded_batch)
  def padded_batch(self,
                   batch_size,
                   padded_shapes=None,
                   padding_values=None,
                   drop_remainder=False,
                   name=None):
    return DatasetV1Adapter(
        super(DatasetV1, self).padded_batch(
            batch_size,
            padded_shapes,
            padding_values,
            drop_remainder,
            name=name))

  @functools.wraps(DatasetV2.map)
  def map(self,
          map_func,
          num_parallel_calls=None,
          deterministic=None,
          name=None):
    if num_parallel_calls is None or DEBUG_MODE:
      return DatasetV1Adapter(
          MapDataset(self, map_func, preserve_cardinality=False))
    else:
      return DatasetV1Adapter(
          ParallelMapDataset(
              self,
              map_func,
              num_parallel_calls,
              deterministic,
              preserve_cardinality=False))

  @deprecation.deprecated(None, "Use `tf.data.Dataset.map()")
  def map_with_legacy_function(self,
                               map_func,
                               num_parallel_calls=None,
                               deterministic=None):
    """Maps `map_func` across the elements of this dataset.

    Note: This is an escape hatch for existing uses of `map` that do not work
    with V2 functions. New uses are strongly discouraged and existing uses
    should migrate to `map` as this method will be removed in V2.

    Args:
      map_func: A function mapping a (nested) structure of tensors (having
        shapes and types defined by `self.output_shapes` and
        `self.output_types`) to another (nested) structure of tensors.
      num_parallel_calls: (Optional.) A `tf.int32` scalar `tf.Tensor`,
        representing the number elements to process asynchronously in parallel.
        If not specified, elements will be processed sequentially. If the value
        `tf.data.AUTOTUNE` is used, then the number of parallel calls is set
        dynamically based on available CPU.
      deterministic: (Optional.) When `num_parallel_calls` is specified, this
        boolean controls the order in which the transformation produces
        elements. If set to `False`, the transformation is allowed to yield
        elements out of order to trade determinism for performance. If not
        specified, the `tf.data.Options.deterministic` option (`True` by
        default) controls the behavior.

    Returns:
      Dataset: A `Dataset`.
    """
    if num_parallel_calls is None:
      if deterministic is not None:
        warnings.warn("The `deterministic` argument has no effect unless the "
                      "`num_parallel_calls` argument is specified.")
      return DatasetV1Adapter(
          MapDataset(
              self,
              map_func,
              preserve_cardinality=False,
              use_legacy_function=True))
    else:
      return DatasetV1Adapter(
          ParallelMapDataset(
              self,
              map_func,
              num_parallel_calls,
              deterministic,
              preserve_cardinality=False,
              use_legacy_function=True))

  @functools.wraps(DatasetV2.flat_map)
  def flat_map(self, map_func, name=None):
    return DatasetV1Adapter(
        super(DatasetV1, self).flat_map(map_func, name=name))

  @functools.wraps(DatasetV2.interleave)
  def interleave(self,
                 map_func,
                 cycle_length=None,
                 block_length=None,
                 num_parallel_calls=None,
                 deterministic=None,
                 name=None):
    return DatasetV1Adapter(
        super(DatasetV1, self).interleave(
            map_func,
            cycle_length,
            block_length,
            num_parallel_calls,
            deterministic,
            name=name))

  @functools.wraps(DatasetV2.filter)
  def filter(self, predicate, name=None):
    return DatasetV1Adapter(super(DatasetV1, self).filter(predicate, name=name))

  @deprecation.deprecated(None, "Use `tf.data.Dataset.filter()")
  def filter_with_legacy_function(self, predicate):
    """Filters this dataset according to `predicate`.

    Note: This is an escape hatch for existing uses of `filter` that do not work
    with V2 functions. New uses are strongly discouraged and existing uses
    should migrate to `filter` as this method will be removed in V2.

    Args:
      predicate: A function mapping a (nested) structure of tensors (having
        shapes and types defined by `self.output_shapes` and
        `self.output_types`) to a scalar `tf.bool` tensor.

    Returns:
      Dataset: The `Dataset` containing the elements of this dataset for which
          `predicate` is `True`.
    """
    return FilterDataset(self, predicate, use_legacy_function=True)

  @functools.wraps(DatasetV2.apply)
  def apply(self, transformation_func):
    return DatasetV1Adapter(super(DatasetV1, self).apply(transformation_func))

  @functools.wraps(DatasetV2.window)
  def window(self, size, shift=None, stride=1, drop_remainder=False, name=None):
    return DatasetV1Adapter(
        super(DatasetV1,
              self).window(size, shift, stride, drop_remainder, name=name))

  @functools.wraps(DatasetV2.unbatch)
  def unbatch(self, name=None):
    return DatasetV1Adapter(super(DatasetV1, self).unbatch(name=name))

  @functools.wraps(DatasetV2.with_options)
  def with_options(self, options, name=None):
    return DatasetV1Adapter(
        super(DatasetV1, self).with_options(options, name=name))


if tf2.enabled():
  Dataset = DatasetV2
else:
  Dataset = DatasetV1


class DatasetV1Adapter(DatasetV1):
  """Wraps a V2 `Dataset` object in the `tf.compat.v1.data.Dataset` API."""

  def __init__(self, dataset):
    self._dataset = dataset
    super(DatasetV1Adapter, self).__init__()

  def _as_variant_tensor(self):
    return self._dataset._variant_tensor  # pylint: disable=protected-access

  def _inputs(self):
    return self._dataset._inputs()  # pylint: disable=protected-access

  def _functions(self):
    return self._dataset._functions()  # pylint: disable=protected-access

  def options(self):
    return self._dataset.options()

  @property
  def element_spec(self):
    return self._dataset.element_spec  # pylint: disable=protected-access

  def __iter__(self):
    return iter(self._dataset)


def _ensure_same_dataset_graph(dataset):
  """Walks the dataset graph to ensure all datasets come from the same graph."""
  # pylint: disable=protected-access
  current_graph = ops.get_default_graph()
  bfs_q = Queue.Queue()
  bfs_q.put(dataset)
  visited = []
  while not bfs_q.empty():
    ds = bfs_q.get()
    visited.append(ds)
    ds_graph = ds._graph
    if current_graph != ds_graph:
      raise ValueError(
          f"The graph {current_graph} of the iterator is different from the "
          f"graph {ds_graph} the dataset: {ds._variant_tensor} was created in. "
          f"If you are using the Estimator API, make sure that no part of the "
          f"dataset returned by the `input_fn` function is defined outside the "
          f"`input_fn` function. Otherwise, make sure that the dataset is "
          f"created in the same graph as the iterator.")
    for input_ds in ds._inputs():
      if input_ds not in visited:
        bfs_q.put(input_ds)


@tf_export(v1=["data.make_one_shot_iterator"])
def make_one_shot_iterator(dataset):
  """Creates an iterator for elements of `dataset`.

  Note: The returned iterator will be initialized automatically.
  A "one-shot" iterator does not support re-initialization.

  Args:
    dataset: A `tf.data.Dataset`.

  Returns:
    A `tf.data.Iterator` for elements of `dataset`.

  @compatibility(TF2)
  This is a legacy API for consuming dataset elements and should only be used
  during transition from TF 1 to TF 2. Note that using this API should be
  a transient state of your code base as there are in general no guarantees
  about the interoperability of TF 1 and TF 2 code.

  In TF 2 datasets are Python iterables which means you can consume their
  elements using `for elem in dataset: ...` or by explicitly creating iterator
  via `iterator = iter(dataset)` and fetching its elements via
  `values = next(iterator)`.
  @end_compatibility
  """
  try:
    # Call the defined `_make_one_shot_iterator()` if there is one, because some
    # datasets (e.g. for prefetching) override its behavior.
    return dataset._make_one_shot_iterator()  # pylint: disable=protected-access
  except AttributeError:
    return DatasetV1Adapter(dataset)._make_one_shot_iterator()  # pylint: disable=protected-access


@tf_export(v1=["data.make_initializable_iterator"])
def make_initializable_iterator(dataset, shared_name=None):
  """Creates an iterator for elements of `dataset`.

  Note: The returned iterator will be in an uninitialized state,
  and you must run the `iterator.initializer` operation before using it:

  ```python
  dataset = ...
  iterator = tf.compat.v1.data.make_initializable_iterator(dataset)
  # ...
  sess.run(iterator.initializer)
  ```

  Args:
    dataset: A `tf.data.Dataset`.
    shared_name: (Optional.) If non-empty, the returned iterator will be shared
      under the given name across multiple sessions that share the same devices
      (e.g. when using a remote server).

  Returns:
    A `tf.data.Iterator` for elements of `dataset`.

  Raises:
    RuntimeError: If eager execution is enabled.

  @compatibility(TF2)
  This is a legacy API for consuming dataset elements and should only be used
  during transition from TF 1 to TF 2. Note that using this API should be
  a transient state of your code base as there are in general no guarantees
  about the interoperability of TF 1 and TF 2 code.

  In TF 2 datasets are Python iterables which means you can consume their
  elements using `for elem in dataset: ...` or by explicitly creating iterator
  via `iterator = iter(dataset)` and fetching its elements via
  `values = next(iterator)`.
  @end_compatibility
  """
  try:
    # Call the defined `_make_initializable_iterator()` if there is one, because
    # some datasets (e.g. for prefetching) override its behavior.
    return dataset._make_initializable_iterator(shared_name)  # pylint: disable=protected-access
  except AttributeError:
    return DatasetV1Adapter(dataset)._make_initializable_iterator(shared_name)  # pylint: disable=protected-access


@tf_export("data.experimental.get_structure")
def get_structure(dataset_or_iterator):
  """Returns the type signature for elements of the input dataset / iterator.

  Args:
    dataset_or_iterator: A `tf.data.Dataset` or an `tf.data.Iterator`.

  Returns:
    A (nested) structure of `tf.TypeSpec` objects matching the structure of an
    element of `dataset_or_iterator` and specifying the type of individual
    components.

  Raises:
    TypeError: If input is not a `tf.data.Dataset` or an `tf.data.Iterator`
      object.
  """
  try:
    return dataset_or_iterator.element_spec  # pylint: disable=protected-access
  except AttributeError:
    raise TypeError(f"Invalid `dataset_or_iterator`. `dataset_or_iterator` "
                    f"must be a `tf.data.Dataset` or tf.data.Iterator object, "
                    f"but got {type(dataset_or_iterator)}.")


@tf_export(v1=["data.get_output_classes"])
def get_legacy_output_classes(dataset_or_iterator):
  """Returns the output classes for elements of the input dataset / iterator.

  Args:
    dataset_or_iterator: A `tf.data.Dataset` or `tf.data.Iterator`.

  Returns:
    A (nested) structure of Python `type` objects matching the structure of the
    dataset / iterator elements and specifying the class of the individual
    components.

  @compatibility(TF2)
  This is a legacy API for inspecting the type signature of dataset elements. In
  TF 2, you should use the `tf.data.Dataset.element_spec` attribute instead.
  @end_compatibility
  """
  return nest.map_structure(
      lambda component_spec: component_spec._to_legacy_output_classes(),  # pylint: disable=protected-access
      get_structure(dataset_or_iterator))


@tf_export(v1=["data.get_output_shapes"])
def get_legacy_output_shapes(dataset_or_iterator):
  """Returns the output shapes for elements of the input dataset / iterator.

  Args:
    dataset_or_iterator: A `tf.data.Dataset` or `tf.data.Iterator`.

  Returns:
    A (nested) structure of `tf.TensorShape` objects matching the structure of
    the dataset / iterator elements and specifying the shape of the individual
    components.

  @compatibility(TF2)
  This is a legacy API for inspecting the type signature of dataset elements. In
  TF 2, you should use the `tf.data.Dataset.element_spec` attribute instead.
  @end_compatibility
  """
  return nest.map_structure(
      lambda component_spec: component_spec._to_legacy_output_shapes(),  # pylint: disable=protected-access
      get_structure(dataset_or_iterator))


@tf_export(v1=["data.get_output_types"])
def get_legacy_output_types(dataset_or_iterator):
  """Returns the output shapes for elements of the input dataset / iterator.

  Args:
    dataset_or_iterator: A `tf.data.Dataset` or `tf.data.Iterator`.

  Returns:
    A (nested) structure of `tf.DType` objects matching the structure of
    dataset / iterator elements and specifying the shape of the individual
    components.

  @compatibility(TF2)
  This is a legacy API for inspecting the type signature of dataset elements. In
  TF 2, you should use the `tf.data.Dataset.element_spec` attribute instead.
  @end_compatibility
  """
  return nest.map_structure(
      lambda component_spec: component_spec._to_legacy_output_types(),  # pylint: disable=protected-access
      get_structure(dataset_or_iterator))


class DatasetSource(DatasetV2):
  """Abstract class representing a dataset with no inputs."""

  def _inputs(self):
    return []


class UnaryDataset(DatasetV2):
  """Abstract class representing a dataset with one input."""

  def __init__(self, input_dataset, variant_tensor):
    self._input_dataset = input_dataset
    super(UnaryDataset, self).__init__(variant_tensor)

  def _inputs(self):
    return [self._input_dataset]


class UnaryUnchangedStructureDataset(UnaryDataset):
  """Represents a unary dataset with the same input and output structure."""

  def __init__(self, input_dataset, variant_tensor):
    self._input_dataset = input_dataset
    super(UnaryUnchangedStructureDataset, self).__init__(
        input_dataset, variant_tensor)

  @property
  def element_spec(self):
    return self._input_dataset.element_spec


class _VariantDataset(DatasetV2):
  """A Dataset wrapper around a `tf.variant`-typed function argument."""

  def __init__(self, dataset_variant, structure):
    self._structure = structure
    super(_VariantDataset, self).__init__(dataset_variant)

  def _inputs(self):
    return []

  @property
  def element_spec(self):
    return self._structure


class _NestedVariant(composite_tensor.CompositeTensor):

  def __init__(self, variant_tensor, element_spec, dataset_shape):
    self._variant_tensor = variant_tensor
    self._element_spec = element_spec
    self._dataset_shape = dataset_shape

  @property
  def _type_spec(self):
    return DatasetSpec(self._element_spec, self._dataset_shape)


@tf_export("data.experimental.from_variant")
def from_variant(variant, structure):
  """Constructs a dataset from the given variant and (nested) structure.

  Args:
    variant: A scalar `tf.variant` tensor representing a dataset.
    structure: A (nested) structure of `tf.TypeSpec` objects representing the
      structure of each element in the dataset.

  Returns:
    A `tf.data.Dataset` instance.
  """
  return _VariantDataset(variant, structure)  # pylint: disable=protected-access


@tf_export("data.experimental.to_variant")
def to_variant(dataset):
  """Returns a variant representing the given dataset.

  Args:
    dataset: A `tf.data.Dataset`.

  Returns:
    A scalar `tf.variant` tensor representing the given dataset.
  """
  return dataset._variant_tensor  # pylint: disable=protected-access


# TODO(b/202447704): Merge into DatasetSpec.
class DatasetSpecTraceType(trace.TraceType):
  """Defines the Tracing Protocol for Dataset objects.

  The default TraceType supplied by TypeSpec does not take into account
  `element_spec` and therefore reuses concrete functions for cases where
  the `element_spec` is different.
  """

  def __init__(self, element_spec, dataset_shape):
    self._components = (element_spec, tuple(dataset_shape.as_list()))

  def is_subtype_of(self, other):
    return self == other

  def most_specific_common_supertype(self, others):
    return None

  def __hash__(self):
    return hash(DatasetSpecTraceType)

  def __eq__(self, other):
    if not isinstance(other, trace.TraceType):
      return NotImplemented

    return isinstance(
        other, DatasetSpecTraceType) and self._components == other._components


@tf_export(
    "data.DatasetSpec",
    v1=["data.DatasetSpec", "data.experimental.DatasetStructure"])
class DatasetSpec(type_spec.BatchableTypeSpec):
  """Type specification for `tf.data.Dataset`.

  See `tf.TypeSpec` for more information about TensorFlow type specifications.

  >>> dataset = tf.data.Dataset.range(3)
  >>> tf.data.DatasetSpec.from_value(dataset)
  DatasetSpec(TensorSpec(shape=(), dtype=tf.int64, name=None), TensorShape([]))
  """

  __slots__ = ["_element_spec", "_dataset_shape"]

  def __init__(self, element_spec, dataset_shape=()):
    self._element_spec = element_spec
    self._dataset_shape = tensor_shape.as_shape(dataset_shape)

  @property
  def value_type(self):
    return Dataset

  @property
  def element_spec(self):
    """The inner element spec."""
    return self._element_spec

  def _serialize(self):
    return (self._element_spec, self._dataset_shape)

  @property
  def _component_specs(self):
    return tensor_spec.TensorSpec(self._dataset_shape, dtypes.variant)

  def _to_components(self, value):
    return value._variant_tensor  # pylint: disable=protected-access

  def _from_components(self, components):
    # pylint: disable=protected-access
    if self._dataset_shape.ndims == 0:
      return _VariantDataset(components, self._element_spec)
    else:
      return _NestedVariant(components, self._element_spec, self._dataset_shape)

  def _to_tensor_list(self, value):
    return [
        ops.convert_to_tensor(
            tf_nest.map_structure(lambda x: x._variant_tensor, value))  # pylint: disable=protected-access
    ]

  @staticmethod
  def from_value(value):
    """Creates a `DatasetSpec` for the given `tf.data.Dataset` value."""
    return DatasetSpec(value.element_spec)  # pylint: disable=protected-access

  def _batch(self, batch_size):
    return DatasetSpec(
        self._element_spec,
        tensor_shape.TensorShape([batch_size]).concatenate(self._dataset_shape))

  def _unbatch(self):
    if self._dataset_shape.ndims == 0:
      raise ValueError("Slicing dataset elements is not supported for rank 0.")
    return DatasetSpec(self._element_spec, self._dataset_shape[1:])

  def _to_batched_tensor_list(self, value):
    if self._dataset_shape.ndims == 0:
      raise ValueError("Slicing dataset elements is not supported for rank 0.")
    return self._to_tensor_list(value)

  def _to_legacy_output_types(self):
    return self

  def _to_legacy_output_shapes(self):
    return self

  def _to_legacy_output_classes(self):
    return self

  def __tf_tracing_type__(self, _):
    return DatasetSpecTraceType(self._element_spec, self._dataset_shape)


class _NumpyIterator(object):
  """Iterator over a dataset with elements converted to numpy."""

  __slots__ = ["_iterator"]

  def __init__(self, dataset):
    self._iterator = iter(dataset)

  def __iter__(self):
    return self

  def __next__(self):

    def to_numpy(x):
      numpy = x._numpy()  # pylint: disable=protected-access
      if isinstance(numpy, np.ndarray):
        # `numpy` shares the same underlying buffer as the `x` Tensor.
        # Tensors are expected to be immutable, so we disable writes.
        numpy.setflags(write=False)
      return numpy

    return nest.map_structure(to_numpy, next(self._iterator))

  def next(self):
    return self.__next__()


class _VariantTracker(tracking.CapturableResource):
  """Allows export of functions capturing a Dataset in SavedModels.

  When saving a SavedModel, `tf.saved_model.save` traverses the object
  graph. Since Datasets reference _VariantTracker objects, that traversal will
  find a _VariantTracker for each Dataset and so know how to save and restore
  functions which reference the Dataset's variant Tensor.
  """

  def __init__(self, variant_tensor, resource_creator):
    """Record that `variant_tensor` is associated with `resource_creator`.

    Args:
      variant_tensor: The variant-dtype Tensor associated with the Dataset. This
        Tensor will be a captured input to functions which use the Dataset, and
        is used by saving code to identify the corresponding _VariantTracker.
      resource_creator: A zero-argument function which creates a new
        variant-dtype Tensor. This function will be included in SavedModels and
        run to re-create the Dataset's variant Tensor on restore.
    """
    super(_VariantTracker, self).__init__(device="CPU")
    self._resource_handle = variant_tensor
    if not isinstance(resource_creator, def_function.Function):
      # Internal validation -- _VariantTracker assumes that resource creator is
      # already a tf.function.
      raise TypeError("Resource creator should already be a tf.function.")
    self._create_resource = resource_creator

  def _list_functions_for_serialization(self, unused_cache):
    functions = (super(_VariantTracker, self)
                 ._list_functions_for_serialization(unused_cache))
    # Overwrite the _create_resource function, since `self._create_resource`
    # is already a tf.function.
    functions["_create_resource"] = self._create_resource
    return functions


class TensorDataset(DatasetSource):
  """A `Dataset` with a single element."""

  def __init__(self, element, name=None):
    """See `Dataset.from_tensors()` for details."""
    element = structure.normalize_element(element)
    self._structure = structure.type_spec_from_value(element)
    self._tensors = structure.to_tensor_list(self._structure, element)
    self._metadata = dataset_metadata_pb2.Metadata()
    if name:
      self._metadata.name = _validate_and_encode(name)
    variant_tensor = gen_dataset_ops.tensor_dataset(
        self._tensors,
        output_shapes=structure.get_flat_tensor_shapes(self._structure),
        metadata=self._metadata.SerializeToString())
    super(TensorDataset, self).__init__(variant_tensor)

  @property
  def element_spec(self):
    return self._structure


class TensorSliceDataset(DatasetSource):
  """A `Dataset` of slices from a dataset element."""

  def __init__(self, element, is_files=False, name=None):
    """See `Dataset.from_tensor_slices()` for details."""
    element = structure.normalize_element(element)
    batched_spec = structure.type_spec_from_value(element)
    self._tensors = structure.to_batched_tensor_list(batched_spec, element)
    if not self._tensors:
      raise ValueError("Invalid `element`. `element` should not be empty.")
    self._structure = nest.map_structure(
        lambda component_spec: component_spec._unbatch(), batched_spec)  # pylint: disable=protected-access
    self._metadata = dataset_metadata_pb2.Metadata()
    if name:
      self._metadata.name = _validate_and_encode(name)

    batch_dim = tensor_shape.Dimension(
        tensor_shape.dimension_value(self._tensors[0].get_shape()[0]))
    for t in self._tensors[1:]:
      batch_dim.assert_is_compatible_with(
          tensor_shape.Dimension(
              tensor_shape.dimension_value(t.get_shape()[0])))

    variant_tensor = gen_dataset_ops.tensor_slice_dataset(
        self._tensors,
        output_shapes=structure.get_flat_tensor_shapes(self._structure),
        is_files=is_files,
        metadata=self._metadata.SerializeToString())
    super(TensorSliceDataset, self).__init__(variant_tensor)

  @property
  def element_spec(self):
    return self._structure


class SparseTensorSliceDataset(DatasetSource):
  """A `Dataset` that splits a rank-N `tf.sparse.SparseTensor` into its rows."""

  def __init__(self, sparse_tensor):
    """See `Dataset.from_sparse_tensor_slices()` for details."""
    if not isinstance(sparse_tensor, sparse_tensor_lib.SparseTensor):
      raise TypeError(f"Invalid `sparse_tensor`. `sparse_tensor` must be a "
                      f"`tf.sparse.SparseTensor`. Got {type(sparse_tensor)}.")
    self._sparse_tensor = sparse_tensor

    indices_shape = self._sparse_tensor.indices.get_shape()
    shape_shape = self._sparse_tensor.dense_shape.get_shape()
    rank = (indices_shape.dims[1] - 1).merge_with(shape_shape.dims[0] - 1)
    self._structure = (tensor_spec.TensorSpec([None, rank], dtypes.int64),
                       tensor_spec.TensorSpec([None],
                                              self._sparse_tensor.dtype),
                       tensor_spec.TensorSpec([rank], dtypes.int64))

    variant_tensor = gen_dataset_ops.sparse_tensor_slice_dataset(
        self._sparse_tensor.indices, self._sparse_tensor.values,
        self._sparse_tensor.dense_shape)
    super(SparseTensorSliceDataset, self).__init__(variant_tensor)

  @property
  def element_spec(self):
    return self._structure


class _GeneratorDataset(DatasetSource):
  """A `Dataset` that generates elements by invoking a function."""

  def __init__(self,
               init_args,
               init_func,
               next_func,
               finalize_func,
               output_signature,
               name=None):
    """Constructs a `_GeneratorDataset`.

    Args:
      init_args: A (nested) structure representing the arguments to `init_func`.
      init_func: A TensorFlow function that will be called on `init_args` each
        time a C++ iterator over this dataset is constructed. Returns a (nested)
        structure representing the "state" of the dataset.
      next_func: A TensorFlow function that will be called on the result of
        `init_func` to produce each element, and that raises `OutOfRangeError`
        to terminate iteration.
      finalize_func: A TensorFlow function that will be called on the result of
        `init_func` immediately before a C++ iterator over this dataset is
        destroyed. The return value is ignored.
      output_signature: A (nested) structure of `tf.TypeSpec` objects describing
        the output of `next_func`.
      name: Optional. A name for the tf.data transformation.
    """
    self._init_args = init_args

    self._init_structure = structure.type_spec_from_value(init_args)

    self._init_func = structured_function.StructuredFunctionWrapper(
        init_func,
        self._transformation_name(),
        input_structure=self._init_structure)

    self._next_func = structured_function.StructuredFunctionWrapper(
        next_func,
        self._transformation_name(),
        input_structure=self._init_func.output_structure)

    self._finalize_func = structured_function.StructuredFunctionWrapper(
        finalize_func,
        self._transformation_name(),
        input_structure=self._init_func.output_structure)

    self._output_signature = output_signature

    self._metadata = dataset_metadata_pb2.Metadata()
    if name:
      self._metadata.name = _validate_and_encode(name)

    variant_tensor = gen_dataset_ops.generator_dataset(
        structure.to_tensor_list(self._init_structure, self._init_args) +
        self._init_func.function.captured_inputs,
        self._next_func.function.captured_inputs,
        self._finalize_func.function.captured_inputs,
        init_func=self._init_func.function,
        next_func=self._next_func.function,
        finalize_func=self._finalize_func.function,
        **self._common_args)
    super(_GeneratorDataset, self).__init__(variant_tensor)

  @property
  def element_spec(self):
    return self._output_signature

  def _transformation_name(self):
    return "Dataset.from_generator()"


class ZipDataset(DatasetV2):
  """A `Dataset` that zips its inputs together."""

  def __init__(self, datasets, name=None):
    """See `Dataset.zip()` for details."""
    for ds in nest.flatten(datasets):
      if not isinstance(ds, DatasetV2):
        if isinstance(ds, list):
          raise TypeError("Invalid `datasets`. `datasets` is expected to be a "
                          "(nested) structure of `tf.data.Dataset` objects. "
                          "Python `list` is not supported and you should use "
                          "`tuple` instead.")
        else:
          raise TypeError(f"Invalid `datasets`. `datasets` is expected to be a "
                          f"(nested) structure of `tf.data.Dataset` objects "
                          f"but encountered object of type {type(ds)}.")
    self._datasets = datasets
    self._structure = nest.pack_sequence_as(
        self._datasets,
        [ds.element_spec for ds in nest.flatten(self._datasets)])
    self._metadata = dataset_metadata_pb2.Metadata()
    if name:
      self._metadata.name = _validate_and_encode(name)
    variant_tensor = gen_dataset_ops.zip_dataset(
        [ds._variant_tensor for ds in nest.flatten(self._datasets)],
        **self._common_args)
    super(ZipDataset, self).__init__(variant_tensor)

  def _inputs(self):
    return nest.flatten(self._datasets)

  @property
  def element_spec(self):
    return self._structure


class ConcatenateDataset(DatasetV2):
  """A `Dataset` that concatenates its input with given dataset."""

  def __init__(self, input_dataset, dataset_to_concatenate, name=None):
    """See `Dataset.concatenate()` for details."""
    self._input_dataset = input_dataset
    self._dataset_to_concatenate = dataset_to_concatenate

    try:
      self._structure = tf_nest.map_structure(
          lambda ts1, ts2: ts1.most_specific_compatible_type(ts2),
          input_dataset.element_spec, dataset_to_concatenate.element_spec)
    except (TypeError, ValueError) as e:
      raise TypeError(
          f"Incompatible dataset elements:\n"
          f"  {input_dataset.element_spec} vs. "
          f"  {dataset_to_concatenate.element_spec}") from e

    self._input_datasets = [input_dataset, dataset_to_concatenate]
    self._metadata = dataset_metadata_pb2.Metadata()
    if name:
      self._metadata.name = _validate_and_encode(name)
    # pylint: disable=protected-access
    variant_tensor = gen_dataset_ops.concatenate_dataset(
        input_dataset._variant_tensor, dataset_to_concatenate._variant_tensor,
        **self._common_args)
    # pylint: enable=protected-access
    super(ConcatenateDataset, self).__init__(variant_tensor)

  def _inputs(self):
    return self._input_datasets

  @property
  def element_spec(self):
    return self._structure


class RepeatDataset(UnaryUnchangedStructureDataset):
  """A `Dataset` that repeats its input several times."""

  def __init__(self, input_dataset, count, name=None):
    """See `Dataset.repeat()` for details."""
    self._input_dataset = input_dataset
    if count is None:
      self._count = constant_op.constant(-1, dtype=dtypes.int64, name="count")
    else:
      self._count = ops.convert_to_tensor(
          count, dtype=dtypes.int64, name="count")
    self._metadata = dataset_metadata_pb2.Metadata()
    if name:
      self._metadata.name = _validate_and_encode(name)
    variant_tensor = gen_dataset_ops.repeat_dataset(
        input_dataset._variant_tensor,  # pylint: disable=protected-access
        count=self._count,
        **self._common_args)
    super(RepeatDataset, self).__init__(input_dataset, variant_tensor)


class RangeDataset(DatasetSource):
  """A `Dataset` of a step separated range of values."""

  def __init__(self, *args, **kwargs):
    """See `Dataset.range()` for details."""
    self._parse_args(*args, **kwargs)
    self._structure = tensor_spec.TensorSpec([], self._output_type)
    variant_tensor = gen_dataset_ops.range_dataset(
        start=self._start,
        stop=self._stop,
        step=self._step,
        **self._common_args)
    super(RangeDataset, self).__init__(variant_tensor)

  def _parse_args(self, *args, **kwargs):
    """Parse arguments according to the same rules as the `range()` builtin."""
    if len(args) == 1:
      self._start = self._build_tensor(0, "start")
      self._stop = self._build_tensor(args[0], "stop")
      self._step = self._build_tensor(1, "step")
    elif len(args) == 2:
      self._start = self._build_tensor(args[0], "start")
      self._stop = self._build_tensor(args[1], "stop")
      self._step = self._build_tensor(1, "step")
    elif len(args) == 3:
      self._start = self._build_tensor(args[0], "start")
      self._stop = self._build_tensor(args[1], "stop")
      self._step = self._build_tensor(args[2], "step")
    else:
      raise ValueError(f"Invalid `args`. The lenght of `args` should be "
                       f"between 1 and 3 but was {len(args)}.")
    if "output_type" in kwargs:
      self._output_type = kwargs["output_type"]
    else:
      self._output_type = dtypes.int64
    self._metadata = dataset_metadata_pb2.Metadata()
    if "name" in kwargs and kwargs["name"]:
      self._metadata.name = kwargs["name"].encode("utf-8")

  def _build_tensor(self, int64_value, name):
    return ops.convert_to_tensor(int64_value, dtype=dtypes.int64, name=name)

  @property
  def element_spec(self):
    return self._structure


class CacheDataset(UnaryUnchangedStructureDataset):
  """A `Dataset` that caches elements of its input."""

  def __init__(self, input_dataset, filename, name=None):
    """See `Dataset.cache()` for details."""
    self._input_dataset = input_dataset
    self._filename = ops.convert_to_tensor(
        filename, dtype=dtypes.string, name="filename")
    self._metadata = dataset_metadata_pb2.Metadata()
    if name:
      self._metadata.name = _validate_and_encode(name)
    if tf2.enabled() and (context.executing_eagerly() or ops.inside_function()):
      variant_tensor = gen_dataset_ops.cache_dataset_v2(
          input_dataset._variant_tensor,  # pylint: disable=protected-access
          filename=self._filename,
          cache=gen_dataset_ops.dummy_memory_cache(),
          **self._common_args)
    else:
      variant_tensor = gen_dataset_ops.cache_dataset(
          input_dataset._variant_tensor,  # pylint: disable=protected-access
          filename=self._filename,
          **self._common_args)
    super(CacheDataset, self).__init__(input_dataset, variant_tensor)


class ShuffleDataset(UnaryUnchangedStructureDataset):
  """A `Dataset` that randomly shuffles the elements of its input."""

  def __init__(self,
               input_dataset,
               buffer_size,
               seed=None,
               reshuffle_each_iteration=None,
               name=None):
    """See `Dataset.shuffle()` for details."""
    self._input_dataset = input_dataset
    self._buffer_size = ops.convert_to_tensor(
        buffer_size, dtype=dtypes.int64, name="buffer_size")
    self._seed, self._seed2 = random_seed.get_seed(seed)
    if reshuffle_each_iteration is None:
      reshuffle_each_iteration = True
    self._reshuffle_each_iteration = reshuffle_each_iteration
    self._metadata = dataset_metadata_pb2.Metadata()
    if name:
      self._metadata.name = _validate_and_encode(name)

    if (tf2.enabled() and
        (context.executing_eagerly() or ops.inside_function())):
      variant_tensor = gen_dataset_ops.shuffle_dataset_v3(
          input_dataset._variant_tensor,  # pylint: disable=protected-access
          buffer_size=self._buffer_size,
          seed=self._seed,
          seed2=self._seed2,
          seed_generator=gen_dataset_ops.dummy_seed_generator(),
          reshuffle_each_iteration=self._reshuffle_each_iteration,
          **self._common_args)
    else:
      variant_tensor = gen_dataset_ops.shuffle_dataset(
          input_dataset._variant_tensor,  # pylint: disable=protected-access
          buffer_size=self._buffer_size,
          seed=self._seed,
          seed2=self._seed2,
          reshuffle_each_iteration=self._reshuffle_each_iteration,
          **self._common_args)
    super(ShuffleDataset, self).__init__(input_dataset, variant_tensor)


class TakeDataset(UnaryUnchangedStructureDataset):
  """A `Dataset` containing the first `count` elements from its input."""

  def __init__(self, input_dataset, count, name=None):
    """See `Dataset.take()` for details."""
    self._input_dataset = input_dataset
    self._count = ops.convert_to_tensor(count, dtype=dtypes.int64, name="count")
    self._metadata = dataset_metadata_pb2.Metadata()
    if name:
      self._metadata.name = _validate_and_encode(name)
    variant_tensor = gen_dataset_ops.take_dataset(
        input_dataset._variant_tensor,  # pylint: disable=protected-access
        count=self._count,
        **self._common_args)
    super(TakeDataset, self).__init__(input_dataset, variant_tensor)


class FortyTwoDataset(UnaryUnchangedStructureDataset):

  def __init__(self, input_dataset):
    self._input_dataset = input_dataset
    variant_tensor = gen_dataset_ops.forty_two_dataset(input_dataset._variant_tensor, **self._flat_structure)
    super(FortyTwoDataset, self).__init__(input_dataset, variant_tensor)



class SkipDataset(UnaryUnchangedStructureDataset):
  """A `Dataset` skipping the first `count` elements from its input."""

  def __init__(self, input_dataset, count, name=None):
    """See `Dataset.skip()` for details."""
    self._input_dataset = input_dataset
    self._count = ops.convert_to_tensor(count, dtype=dtypes.int64, name="count")
    self._metadata = dataset_metadata_pb2.Metadata()
    if name:
      self._metadata.name = _validate_and_encode(name)
    variant_tensor = gen_dataset_ops.skip_dataset(
        input_dataset._variant_tensor,  # pylint: disable=protected-access
        count=self._count,
        **self._common_args)
    super(SkipDataset, self).__init__(input_dataset, variant_tensor)


class ShardDataset(UnaryUnchangedStructureDataset):
  """A `Dataset` for sharding its input."""

  def __init__(self, input_dataset, num_shards, index, name=None):
    """See `Dataset.shard()` for details."""
    self._input_dataset = input_dataset
    self._num_shards = ops.convert_to_tensor(
        num_shards, dtype=dtypes.int64, name="num_shards")
    self._index = ops.convert_to_tensor(index, dtype=dtypes.int64, name="index")
    self._metadata = dataset_metadata_pb2.Metadata()
    if name:
      self._metadata.name = _validate_and_encode(name)
    variant_tensor = gen_dataset_ops.shard_dataset(
        input_dataset._variant_tensor,  # pylint: disable=protected-access
        num_shards=self._num_shards,
        index=self._index,
        **self._common_args)
    super(ShardDataset, self).__init__(input_dataset, variant_tensor)


class BatchDataset(UnaryDataset):
  """A `Dataset` that batches contiguous elements from its input."""

  def __init__(self, input_dataset, batch_size, drop_remainder, name=None):
    """See `Dataset.batch()` for details."""
    self._input_dataset = input_dataset
    self._batch_size = ops.convert_to_tensor(
        batch_size, dtype=dtypes.int64, name="batch_size")
    self._drop_remainder = ops.convert_to_tensor(
        drop_remainder, dtype=dtypes.bool, name="drop_remainder")

    constant_drop_remainder = tensor_util.constant_value(self._drop_remainder)
    # pylint: disable=protected-access
    if constant_drop_remainder:
      # NOTE(mrry): `constant_drop_remainder` may be `None` (unknown statically)
      # or `False` (explicitly retaining the remainder).
      # pylint: disable=g-long-lambda
      constant_batch_size = tensor_util.constant_value(self._batch_size)
      self._structure = nest.map_structure(
          lambda component_spec: component_spec._batch(constant_batch_size),
          input_dataset.element_spec)
    else:
      self._structure = nest.map_structure(
          lambda component_spec: component_spec._batch(None),
          input_dataset.element_spec)

    self._metadata = dataset_metadata_pb2.Metadata()
    if name:
      self._metadata.name = _validate_and_encode(name)
    variant_tensor = gen_dataset_ops.batch_dataset_v2(
        input_dataset._variant_tensor,
        batch_size=self._batch_size,
        drop_remainder=self._drop_remainder,
        **self._common_args)
    super(BatchDataset, self).__init__(input_dataset, variant_tensor)

  @property
  def element_spec(self):
    return self._structure


class ParallelBatchDataset(UnaryDataset):
  """A `Dataset` that batches contiguous elements from its input in parallel."""

  def __init__(self,
               input_dataset,
               batch_size,
               drop_remainder,
               num_parallel_calls,
               deterministic,
               name=None):
    """See `Dataset.batch()` for details."""
    self._input_dataset = input_dataset
    self._batch_size = ops.convert_to_tensor(
        batch_size, dtype=dtypes.int64, name="batch_size")
    self._drop_remainder = ops.convert_to_tensor(
        drop_remainder, dtype=dtypes.bool, name="drop_remainder")
    self._num_parallel_calls = ops.convert_to_tensor(
        num_parallel_calls, dtype=dtypes.int64, name="num_parallel_calls")
    if deterministic is None:
      self._deterministic = "default"
    elif deterministic:
      self._deterministic = "true"
    else:
      self._deterministic = "false"

    constant_drop_remainder = tensor_util.constant_value(self._drop_remainder)
    # pylint: disable=protected-access
    if constant_drop_remainder:
      # NOTE(mrry): `constant_drop_remainder` may be `None` (unknown statically)
      # or `False` (explicitly retaining the remainder).
      # pylint: disable=g-long-lambda
      constant_batch_size = tensor_util.constant_value(self._batch_size)
      self._structure = nest.map_structure(
          lambda component_spec: component_spec._batch(constant_batch_size),
          input_dataset.element_spec)
    else:
      self._structure = nest.map_structure(
          lambda component_spec: component_spec._batch(None),
          input_dataset.element_spec)

    self._metadata = dataset_metadata_pb2.Metadata()
    if name:
      self._metadata.name = _validate_and_encode(name)
    variant_tensor = gen_dataset_ops.parallel_batch_dataset(
        input_dataset._variant_tensor,
        batch_size=self._batch_size,
        num_parallel_calls=self._num_parallel_calls,
        drop_remainder=self._drop_remainder,
        deterministic=self._deterministic,
        **self._common_args)

    super(ParallelBatchDataset, self).__init__(input_dataset, variant_tensor)

  @property
  def element_spec(self):
    return self._structure


def _is_padded_shape_compatible_with(padded_shape, input_component_shape):
  """Returns `True` if `input_component_shape` can be padded to `padded_shape`.

  Args:
    padded_shape: A `tf.TensorShape`.
    input_component_shape: A `tf.TensorShape`.

  Returns:
    `True` if `input_component_shape` can be padded to `padded_shape`, otherwise
    `False`.
  """

  if padded_shape.dims is None or input_component_shape.dims is None:
    return True
  if len(padded_shape.dims) != len(input_component_shape.dims):
    return False
  for padded_dim, input_dim in zip(
      padded_shape.dims, input_component_shape.dims):
    if (padded_dim.value is not None and input_dim.value is not None
        and padded_dim.value < input_dim.value):
      return False
  return True


def _padded_shape_to_tensor(padded_shape, input_component_shape):
  """Converts `padded_shape` to a `tf.Tensor` representing that shape.

  Args:
    padded_shape: A shape-like object, which may be a `tf.TensorShape`, a Python
      sequence, or a 1-D `tf.Tensor` of `tf.int64` elements.
    input_component_shape: A `tf.TensorShape`, with which `padded_shape` must
      be compatible.

  Returns:
    A 1-D `tf.Tensor` of `tf.int64` elements, representing `padded_shape`.

  Raises:
    ValueError: If `padded_shape` is not a shape or not compatible with
      `input_component_shape`.
    TypeError: If `padded_shape` is not convertible to a `tf.int64` tensor.
  """
  try:
    # Try to convert the `padded_shape` to a `tf.TensorShape`
    padded_shape_as_shape = tensor_shape.as_shape(padded_shape)
    # We will return the "canonical" tensor representation, which uses
    # `-1` in place of `None`.
    ret = ops.convert_to_tensor(
        [dim if dim is not None else -1
         for dim in padded_shape_as_shape.as_list()], dtype=dtypes.int64)
  except (TypeError, ValueError):
    # The argument was not trivially convertible to a
    # `tf.TensorShape`, so fall back on the conversion to tensor
    # machinery.
    ret = ops.convert_to_tensor(padded_shape, preferred_dtype=dtypes.int64)
    if ret.shape.dims is not None and len(ret.shape.dims) != 1:
      six.reraise(ValueError, ValueError(
          f"Padded shape {padded_shape} must be a `tf.int64` vector tensor, "
          f"but its shape was {ret.shape}."), sys.exc_info()[2])
    if ret.dtype != dtypes.int64:
      six.reraise(
          TypeError,
          TypeError(f"Padded shape {padded_shape} must be a `tf.int64` vector "
                    f"tensor, but its element type was {ret.dtype.name}."),
          sys.exc_info()[2])
    padded_shape_as_shape = tensor_util.constant_value_as_shape(ret)

  if not _is_padded_shape_compatible_with(padded_shape_as_shape,
                                          input_component_shape):
    raise ValueError(f"The padded shape {padded_shape_as_shape} is not "
                     f"compatible with the shape {input_component_shape} of "
                     f"the corresponding input component.")

  return ret


def _padding_value_to_tensor(value, output_type):
  """Converts the padding value to a tensor.

  Args:
    value: The padding value.
    output_type: Its expected dtype.

  Returns:
    A scalar `Tensor`.

  Raises:
    ValueError: if the padding value is not a scalar.
    TypeError: if the padding value's type does not match `output_type`.
  """
  value = ops.convert_to_tensor(value, name="padding_value")
  if not value.shape.is_compatible_with(tensor_shape.TensorShape([])):
    raise ValueError(f"Invalid `padding_values`. `padding_values` values "
                     f"should be scalars, but got {value.shape}.")
  if value.dtype != output_type:
    raise TypeError(f"Invalid `padding_values`. `padding_values` values "
                    f"type {value.dtype} does not match type {output_type} "
                    f"of the corresponding input component.")
  return value


def _padding_values_or_default(padding_values, input_dataset):
  """Returns padding values with None elements replaced with default values."""

  def make_zero(t):
    if t.base_dtype == dtypes.string:
      return ""
    elif t.base_dtype == dtypes.variant:
      raise TypeError("Unable to create default padding value for a component "
                      "of type 'variant'.")
    elif t.base_dtype == dtypes.bfloat16:
      # Special case `bfloat16` because it is not supported by NumPy.
      return constant_op.constant(0, dtype=dtypes.bfloat16)
    else:
      return np.zeros_like(t.as_numpy_dtype())

  def value_or_default(value, default):
    return default if value is None else value

  default_padding = nest.map_structure(
      make_zero,
      get_legacy_output_types(input_dataset))
  return nest.map_structure_up_to(padding_values, value_or_default,
                                  padding_values, default_padding)


class PaddedBatchDataset(UnaryDataset):
  """A `Dataset` that batches and pads contiguous elements from its input."""

  def __init__(self,
               input_dataset,
               batch_size,
               padded_shapes,
               padding_values,
               drop_remainder,
               name=None):
    """See `Dataset.batch()` for details."""
    self._input_dataset = input_dataset

    def check_types(component_spec):
      if not isinstance(component_spec, tensor_spec.TensorSpec):
        raise TypeError(f"`padded_batch` is only supported for datasets that "
                        f"produce tensor elements but the input dataset "
                        f"produces elements of unsupported type "
                        f"{component_spec.value_type()}.")

    nest.map_structure(check_types, input_dataset.element_spec)
    self._input_dataset = input_dataset
    self._batch_size = ops.convert_to_tensor(
        batch_size, dtype=dtypes.int64, name="batch_size")
    padding_values = _padding_values_or_default(padding_values, input_dataset)

    input_shapes = get_legacy_output_shapes(input_dataset)
    flat_padded_shapes = nest.flatten_up_to(input_shapes, padded_shapes)

    flat_padded_shapes_as_tensors = []

    for input_component_shape, padded_shape in zip(
        nest.flatten(input_shapes), flat_padded_shapes):
      flat_padded_shapes_as_tensors.append(
          _padded_shape_to_tensor(padded_shape, input_component_shape))

    self._padded_shapes = nest.pack_sequence_as(input_shapes,
                                                flat_padded_shapes_as_tensors)

    # If padding_values is a single element and input_shapes is a structure,
    # "broadcast" padding_values to the same structure as input_shapes.
    if nest.is_nested(input_shapes) and not nest.is_nested(padding_values):
      padding_values = nest.map_structure(lambda _: padding_values,
                                          input_shapes)

    self._padding_values = nest.map_structure_up_to(
        input_shapes, _padding_value_to_tensor, padding_values,
        get_legacy_output_types(input_dataset))
    self._drop_remainder = ops.convert_to_tensor(
        drop_remainder, dtype=dtypes.bool, name="drop_remainder")

    def _padded_shape_to_batch_shape(s):
      return tensor_shape.TensorShape([
          tensor_util.constant_value(self._batch_size)
          if smart_cond.smart_constant_value(self._drop_remainder) else None
      ]).concatenate(tensor_util.constant_value_as_shape(s))

    output_shapes = nest.map_structure(
        _padded_shape_to_batch_shape, self._padded_shapes)
    self._structure = structure.convert_legacy_structure(
        get_legacy_output_types(self._input_dataset), output_shapes,
        get_legacy_output_classes(self._input_dataset))

    # pylint: disable=protected-access
    self._metadata = dataset_metadata_pb2.Metadata()
    if name:
      self._metadata.name = _validate_and_encode(name)
    variant_tensor = gen_dataset_ops.padded_batch_dataset_v2(
        input_dataset._variant_tensor,  # pylint: disable=protected-access
        batch_size=self._batch_size,
        padded_shapes=[
            ops.convert_to_tensor(s, dtype=dtypes.int64)
            for s in nest.flatten(self._padded_shapes)
        ],
        padding_values=nest.flatten(self._padding_values),
        drop_remainder=self._drop_remainder,
        output_shapes=structure.get_flat_tensor_shapes(self._structure),
        metadata=self._metadata.SerializeToString())
    super(PaddedBatchDataset, self).__init__(input_dataset, variant_tensor)

  @property
  def element_spec(self):
    return self._structure


class MapDataset(UnaryDataset):
  """A `Dataset` that maps a function over elements in its input."""

  def __init__(self,
               input_dataset,
               map_func,
               use_inter_op_parallelism=True,
               preserve_cardinality=False,
               use_legacy_function=False,
               name=None):
    """See `Dataset.map()` for details."""
    self._input_dataset = input_dataset
    self._use_inter_op_parallelism = use_inter_op_parallelism
    self._preserve_cardinality = preserve_cardinality
    self._map_func = structured_function.StructuredFunctionWrapper(
        map_func,
        self._transformation_name(),
        dataset=input_dataset,
        use_legacy_function=use_legacy_function)
    self._metadata = dataset_metadata_pb2.Metadata()
    if name:
      self._metadata.name = _validate_and_encode(name)
    variant_tensor = gen_dataset_ops.map_dataset(
        input_dataset._variant_tensor,  # pylint: disable=protected-access
        self._map_func.function.captured_inputs,
        f=self._map_func.function,
        use_inter_op_parallelism=self._use_inter_op_parallelism,
        preserve_cardinality=self._preserve_cardinality,
        **self._common_args)
    super(MapDataset, self).__init__(input_dataset, variant_tensor)

  def _functions(self):
    return [self._map_func]

  @property
  def element_spec(self):
    return self._map_func.output_structure

  def _transformation_name(self):
    return "Dataset.map()"


class ParallelMapDataset(UnaryDataset):
  """A `Dataset` that maps a function over elements in its input in parallel."""

  def __init__(self,
               input_dataset,
               map_func,
               num_parallel_calls,
               deterministic,
               use_inter_op_parallelism=True,
               preserve_cardinality=False,
               use_legacy_function=False,
               name=None):
    """See `Dataset.map()` for details."""
    self._input_dataset = input_dataset
    self._use_inter_op_parallelism = use_inter_op_parallelism
    self._map_func = structured_function.StructuredFunctionWrapper(
        map_func,
        self._transformation_name(),
        dataset=input_dataset,
        use_legacy_function=use_legacy_function)
    if deterministic is None:
      self._deterministic = "default"
    elif deterministic:
      self._deterministic = "true"
    else:
      self._deterministic = "false"
    self._preserve_cardinality = preserve_cardinality
    self._num_parallel_calls = ops.convert_to_tensor(
        num_parallel_calls, dtype=dtypes.int64, name="num_parallel_calls")
    self._metadata = dataset_metadata_pb2.Metadata()
    if name:
      self._metadata.name = _validate_and_encode(name)
    variant_tensor = gen_dataset_ops.parallel_map_dataset_v2(
        input_dataset._variant_tensor,  # pylint: disable=protected-access
        self._map_func.function.captured_inputs,
        f=self._map_func.function,
        num_parallel_calls=self._num_parallel_calls,
        deterministic=self._deterministic,
        use_inter_op_parallelism=self._use_inter_op_parallelism,
        preserve_cardinality=self._preserve_cardinality,
        **self._common_args)
    super(ParallelMapDataset, self).__init__(input_dataset, variant_tensor)

  def _functions(self):
    return [self._map_func]

  @property
  def element_spec(self):
    return self._map_func.output_structure

  def _transformation_name(self):
    return "Dataset.map()"


class FlatMapDataset(UnaryDataset):
  """A `Dataset` that maps a function over its input and flattens the result."""

  def __init__(self, input_dataset, map_func, name=None):
    """See `Dataset.flat_map()` for details."""
    self._input_dataset = input_dataset
    self._map_func = structured_function.StructuredFunctionWrapper(
        map_func, self._transformation_name(), dataset=input_dataset)
    if not isinstance(self._map_func.output_structure, DatasetSpec):
      raise TypeError(
          "The `map_func` argument must return a `Dataset` object. Got "
          f"{_get_type(self._map_func.output_structure)!r}.")
    self._structure = self._map_func.output_structure._element_spec  # pylint: disable=protected-access
    self._metadata = dataset_metadata_pb2.Metadata()
    if name:
      self._metadata.name = _validate_and_encode(name)
    variant_tensor = gen_dataset_ops.flat_map_dataset(
        input_dataset._variant_tensor,  # pylint: disable=protected-access
        self._map_func.function.captured_inputs,
        f=self._map_func.function,
        **self._common_args)
    super(FlatMapDataset, self).__init__(input_dataset, variant_tensor)

  def _functions(self):
    return [self._map_func]

  @property
  def element_spec(self):
    return self._structure

  def _transformation_name(self):
    return "Dataset.flat_map()"


class InterleaveDataset(UnaryDataset):
  """A `Dataset` that interleaves the result of transformed inputs."""

  def __init__(self,
               input_dataset,
               map_func,
               cycle_length,
               block_length,
               name=None):
    """See `Dataset.interleave()` for details."""

    self._input_dataset = input_dataset
    self._map_func = structured_function.StructuredFunctionWrapper(
        map_func, self._transformation_name(), dataset=input_dataset)
    if not isinstance(self._map_func.output_structure, DatasetSpec):
      raise TypeError(
          "The `map_func` argument must return a `Dataset` object. Got "
          f"{_get_type(self._map_func.output_structure)!r}.")
    self._structure = self._map_func.output_structure._element_spec  # pylint: disable=protected-access
    self._cycle_length = ops.convert_to_tensor(
        cycle_length, dtype=dtypes.int64, name="cycle_length")
    self._block_length = ops.convert_to_tensor(
        block_length, dtype=dtypes.int64, name="block_length")
    self._metadata = dataset_metadata_pb2.Metadata()
    if name:
      self._metadata.name = _validate_and_encode(name)
    variant_tensor = gen_dataset_ops.interleave_dataset(
        input_dataset._variant_tensor,  # pylint: disable=protected-access
        self._map_func.function.captured_inputs,  # pylint: disable=protected-access
        self._cycle_length,
        self._block_length,
        f=self._map_func.function,
        **self._common_args)
    super(InterleaveDataset, self).__init__(input_dataset, variant_tensor)

  def _functions(self):
    return [self._map_func]

  @property
  def element_spec(self):
    return self._structure

  def _transformation_name(self):
    return "Dataset.interleave()"


class ParallelInterleaveDataset(UnaryDataset):
  """A `Dataset` that maps a function over its input and interleaves the result."""

  def __init__(self,
               input_dataset,
               map_func,
               cycle_length,
               block_length,
               num_parallel_calls,
               buffer_output_elements=AUTOTUNE,
               prefetch_input_elements=AUTOTUNE,
               deterministic=None,
               name=None):
    """See `Dataset.interleave()` for details."""
    self._input_dataset = input_dataset
    self._map_func = structured_function.StructuredFunctionWrapper(
        map_func, self._transformation_name(), dataset=input_dataset)
    if not isinstance(self._map_func.output_structure, DatasetSpec):
      raise TypeError(
          "The `map_func` argument must return a `Dataset` object. Got "
          f"{_get_type(self._map_func.output_structure)!r}.")
    self._structure = self._map_func.output_structure._element_spec  # pylint: disable=protected-access
    self._cycle_length = ops.convert_to_tensor(
        cycle_length, dtype=dtypes.int64, name="cycle_length")
    self._block_length = ops.convert_to_tensor(
        block_length, dtype=dtypes.int64, name="block_length")
    self._buffer_output_elements = ops.convert_to_tensor(
        buffer_output_elements,
        dtype=dtypes.int64,
        name="buffer_output_elements")
    self._prefetch_input_elements = ops.convert_to_tensor(
        prefetch_input_elements,
        dtype=dtypes.int64,
        name="prefetch_input_elements")

    self._num_parallel_calls = ops.convert_to_tensor(
        num_parallel_calls, dtype=dtypes.int64, name="num_parallel_calls")
    if deterministic is None:
      deterministic_string = "default"
    elif deterministic:
      deterministic_string = "true"
    else:
      deterministic_string = "false"

    self._metadata = dataset_metadata_pb2.Metadata()
    if name:
      self._metadata.name = _validate_and_encode(name)
    variant_tensor = gen_dataset_ops.parallel_interleave_dataset_v4(
        input_dataset._variant_tensor,  # pylint: disable=protected-access
        self._map_func.function.captured_inputs,  # pylint: disable=protected-access
        self._cycle_length,
        self._block_length,
        self._buffer_output_elements,
        self._prefetch_input_elements,
        self._num_parallel_calls,
        f=self._map_func.function,
        deterministic=deterministic_string,
        **self._common_args)
    super(ParallelInterleaveDataset, self).__init__(input_dataset,
                                                    variant_tensor)

  def _functions(self):
    return [self._map_func]

  @property
  def element_spec(self):
    return self._structure

  def _transformation_name(self):
    return "Dataset.interleave()"


class FilterDataset(UnaryUnchangedStructureDataset):
  """A `Dataset` that filters its input according to a predicate function."""

  def __init__(self,
               input_dataset,
               predicate,
               use_legacy_function=False,
               name=None):
    """See `Dataset.filter()` for details."""
    self._input_dataset = input_dataset
    wrapped_func = structured_function.StructuredFunctionWrapper(
        predicate,
        self._transformation_name(),
        dataset=input_dataset,
        use_legacy_function=use_legacy_function)
    if not wrapped_func.output_structure.is_compatible_with(
        tensor_spec.TensorSpec([], dtypes.bool)):
      raise ValueError(f"Invalid `predicate`. `predicate` must return a "
                       f"`tf.bool` scalar tensor, but its return type is "
                       f"{wrapped_func.output_structure}.")
    self._predicate = wrapped_func
    self._metadata = dataset_metadata_pb2.Metadata()
    if name:
      self._metadata.name = _validate_and_encode(name)
    variant_tensor = gen_dataset_ops.filter_dataset(
        input_dataset._variant_tensor,  # pylint: disable=protected-access
        other_arguments=self._predicate.function.captured_inputs,
        predicate=self._predicate.function,
        **self._common_args)
    super(FilterDataset, self).__init__(input_dataset, variant_tensor)

  def _functions(self):
    return [self._predicate]

  def _transformation_name(self):
    return "Dataset.filter()"


class PrefetchDataset(UnaryUnchangedStructureDataset):
  """A `Dataset` that asynchronously prefetches its input."""

  def __init__(self, input_dataset, buffer_size, slack_period=None, name=None):
    """See `Dataset.prefetch()` for details."""
    self._input_dataset = input_dataset
    if buffer_size is None:
      buffer_size = AUTOTUNE
    self._buffer_size = ops.convert_to_tensor(
        buffer_size, dtype=dtypes.int64, name="buffer_size")
    self._metadata = dataset_metadata_pb2.Metadata()
    if name:
      self._metadata.name = _validate_and_encode(name)
    # pylint: disable=protected-access
    # We colocate the prefetch dataset with its input as this collocation only
    # happens automatically in graph mode.
    with ops.colocate_with(input_dataset._variant_tensor):
      variant_tensor = gen_dataset_ops.prefetch_dataset(
          input_dataset._variant_tensor,
          buffer_size=self._buffer_size,
          slack_period=slack_period,
          **self._common_args)
    super(PrefetchDataset, self).__init__(input_dataset, variant_tensor)


class WindowDataset(UnaryDataset):
  """A dataset that creates window datasets from the input elements."""

  def __init__(self,
               input_dataset,
               size,
               shift,
               stride,
               drop_remainder,
               name=None):
    """See `window()` for more details."""
    self._input_dataset = input_dataset
    self._size = ops.convert_to_tensor(size, dtype=dtypes.int64, name="size")
    self._shift = ops.convert_to_tensor(shift, dtype=dtypes.int64, name="shift")
    self._stride = ops.convert_to_tensor(
        stride, dtype=dtypes.int64, name="stride")
    self._drop_remainder = ops.convert_to_tensor(
        drop_remainder, dtype=dtypes.bool, name="drop_remainder")
    self._structure = nest.pack_sequence_as(
        get_legacy_output_classes(input_dataset), [
            DatasetSpec(  # pylint: disable=g-complex-comprehension
                structure.convert_legacy_structure(
                    output_type, output_shape, output_class))
            for output_class, output_shape, output_type in zip(
                nest.flatten(get_legacy_output_classes(input_dataset)),
                nest.flatten(get_legacy_output_shapes(input_dataset)),
                nest.flatten(get_legacy_output_types(input_dataset)))
        ])
    self._metadata = dataset_metadata_pb2.Metadata()
    if name:
      self._metadata.name = _validate_and_encode(name)
    variant_tensor = gen_dataset_ops.window_dataset(
        input_dataset._variant_tensor,  # pylint: disable=protected-access
        size=self._size,
        shift=self._shift,
        stride=self._stride,
        drop_remainder=self._drop_remainder,
        **self._common_args)
    super(WindowDataset, self).__init__(input_dataset, variant_tensor)

  @property
  def element_spec(self):
    return self._structure


class _OptionsDataset(UnaryUnchangedStructureDataset):
  """An identity `Dataset` that stores options."""

  def __init__(self, input_dataset, options, name=None):
    # pylint: disable=protected-access
    self._input_dataset = input_dataset
    options_pb = dataset_options_pb2.Options()
    options_pb.CopyFrom(options._to_proto())
    self._metadata = dataset_metadata_pb2.Metadata()
    if name:
      self._metadata.name = _validate_and_encode(name)
    with ops.colocate_with(input_dataset._variant_tensor):
      variant_tensor = gen_dataset_ops.options_dataset(
          input_dataset._variant_tensor, options_pb.SerializeToString(),
          **self._common_args)
    super(_OptionsDataset, self).__init__(input_dataset, variant_tensor)

    if self._options_attr:
      self._options_attr._set_mutable(True)
      self._options_attr = self._options_attr.merge(options)
    else:
      self._options_attr = options
    self._options_attr._set_mutable(False)


def normalize_to_dense(dataset):
  """Normalizes non-tensor components in a dataset to dense representations.

  This is necessary for dataset transformations that slice along the batch
  dimension and are oblivious to non-tensors, e.g. `unbatch`, `rebatch`.

  Args:
    dataset: Dataset to normalize.

  Returns:
    A dataset whose sparse and ragged tensors have been normalized to their
    dense representations.
  """

  # NOTE(mrry): This leads to a somewhat inefficient re-encoding step for all
  # non-tensor components.
  #
  # TODO(mrry): Consider optimizing this if it turns out to be a bottleneck.
  if structured_function._should_unpack(dataset.element_spec):  # pylint: disable=protected-access

    def normalize(*args):
      return structure.to_batched_tensor_list(dataset.element_spec, tuple(args))
  else:
    def normalize(arg):
      return structure.to_batched_tensor_list(dataset.element_spec, arg)

  normalized_dataset = dataset.map(normalize)

  # NOTE(mrry): Our `map()` has lost information about the structure of
  # non-tensor components, so re-apply the structure of the original dataset.
  return _RestructuredDataset(normalized_dataset, dataset.element_spec)


class _RestructuredDataset(UnaryDataset):
  """An internal helper for changing the element spec of a dataset."""

  def __init__(self, dataset, structure):
    self._input_dataset = dataset
    self._structure = structure

    variant_tensor = self._input_dataset._variant_tensor  # pylint: disable=protected-access
    super(_RestructuredDataset, self).__init__(dataset, variant_tensor)

  @property
  def element_spec(self):
    return self._structure


class _UnbatchDataset(UnaryDataset):
  """A dataset that splits the elements of its input into multiple elements."""

  def __init__(self, input_dataset, name=None):
    """See `unbatch()` for more details."""
    flat_shapes = input_dataset._flat_shapes  # pylint: disable=protected-access
    if any(s.ndims == 0 for s in flat_shapes):
      raise ValueError("Cannot unbatch an input with scalar components.")
    known_batch_dim = tensor_shape.Dimension(None)
    for s in flat_shapes:
      try:
        known_batch_dim = known_batch_dim.merge_with(s[0])
      except ValueError:
        raise ValueError(f"`unbatch()` is only supported for datasets of "
                         f"elements whose components have a matching leading "
                         f"dimension. Encountered both {known_batch_dim} and "
                         f"{s[0]}.")
    self._input_dataset = input_dataset
    self._structure = nest.map_structure(
        lambda component_spec: component_spec._unbatch(),  # pylint: disable=protected-access
        get_structure(input_dataset))
    self._metadata = dataset_metadata_pb2.Metadata()
    if name:
      self._metadata.name = _validate_and_encode(name)
    variant_tensor = ged_ops.unbatch_dataset(
        self._input_dataset._variant_tensor,  # pylint: disable=protected-access
        **self._common_args)
    super(_UnbatchDataset, self).__init__(input_dataset, variant_tensor)

  @property
  def element_spec(self):
    return self._structure


class _GroupByWindowDataset(UnaryDataset):
  """A `Dataset` that groups its input and performs a windowed reduction."""

  def __init__(self,
               input_dataset,
               key_func,
               reduce_func,
               window_size_func,
               name=None):
    """See `group_by_window()` for details."""
    self._input_dataset = input_dataset
    self._make_key_func(key_func, input_dataset)
    self._make_reduce_func(reduce_func, input_dataset)
    self._make_window_size_func(window_size_func)
    self._metadata = dataset_metadata_pb2.Metadata()
    if name:
      self._metadata.name = _validate_and_encode(name)
    variant_tensor = ged_ops.group_by_window_dataset(
        self._input_dataset._variant_tensor,  # pylint: disable=protected-access
        self._key_func.function.captured_inputs,
        self._reduce_func.function.captured_inputs,
        self._window_size_func.function.captured_inputs,
        key_func=self._key_func.function,
        reduce_func=self._reduce_func.function,
        window_size_func=self._window_size_func.function,
        **self._common_args)
    super(_GroupByWindowDataset, self).__init__(input_dataset, variant_tensor)

  def _make_window_size_func(self, window_size_func):
    """Make wrapping defun for window_size_func."""

    def window_size_func_wrapper(key):
      return ops.convert_to_tensor(window_size_func(key), dtype=dtypes.int64)

    self._window_size_func = structured_function.StructuredFunctionWrapper(
        window_size_func_wrapper,
        self._transformation_name(),
        input_structure=tensor_spec.TensorSpec([], dtypes.int64))
    if not self._window_size_func.output_structure.is_compatible_with(
        tensor_spec.TensorSpec([], dtypes.int64)):
      raise ValueError(f"Invalid `window_size_func`. `window_size_func` must "
                       f"return a single `tf.int64` scalar tensor but its "
                       f"return type is "
                       f"{self._window_size_func.output_structure}.")

  def _make_key_func(self, key_func, input_dataset):
    """Make wrapping defun for key_func."""

    def key_func_wrapper(*args):
      return ops.convert_to_tensor(key_func(*args), dtype=dtypes.int64)

    self._key_func = structured_function.StructuredFunctionWrapper(
        key_func_wrapper, self._transformation_name(), dataset=input_dataset)
    if not self._key_func.output_structure.is_compatible_with(
        tensor_spec.TensorSpec([], dtypes.int64)):
      raise ValueError(f"Invalid `key_func`. `key_func` must return a single "
                       f"`tf.int64` scalar tensor but its return type is "
                       f"{self._key_func.output_structure}.")

  def _make_reduce_func(self, reduce_func, input_dataset):
    """Make wrapping defun for reduce_func."""
    nested_dataset = DatasetSpec(input_dataset.element_spec)
    input_structure = (tensor_spec.TensorSpec([], dtypes.int64), nested_dataset)
    self._reduce_func = structured_function.StructuredFunctionWrapper(
        reduce_func,
        self._transformation_name(),
        input_structure=input_structure)
    if not isinstance(self._reduce_func.output_structure, DatasetSpec):
      raise TypeError(f"Invalid `reduce_func`. `reduce_func` must return a "
                      f"single `tf.data.Dataset` object but its return type "
                      f"is {self._reduce_func.output_structure}.")
    # pylint: disable=protected-access
    self._element_spec = (self._reduce_func.output_structure._element_spec)

  @property
  def element_spec(self):
    return self._element_spec

  def _functions(self):
    return [self._key_func, self._reduce_func, self._window_size_func]

  def _transformation_name(self):
    return "Dataset.group_by_window()"


class RandomDataset(DatasetSource):
  """A `Dataset` of pseudorandom values."""

  def __init__(self, seed=None, name=None):
    """A `Dataset` of pseudorandom values."""
    self._seed, self._seed2 = random_seed.get_seed(seed)
    self._metadata = dataset_metadata_pb2.Metadata()
    if name:
      self._metadata.name = _validate_and_encode(name)
    variant_tensor = ged_ops.random_dataset(
        seed=self._seed, seed2=self._seed2, **self._common_args)
    super(RandomDataset, self).__init__(variant_tensor)

  @property
  def element_spec(self):
    return tensor_spec.TensorSpec([], dtypes.int64)


def _get_prob_original_static(initial_dist_t, target_dist_t):
  """Returns the static probability of sampling from the original.

  `tensor_util.constant_value(prob_of_original)` returns `None` if it encounters
  an Op that it isn't defined for. We have some custom logic to avoid this.

  Args:
    initial_dist_t: A tensor of the initial distribution.
    target_dist_t: A tensor of the target distribution.

  Returns:
    The probability of sampling from the original distribution as a constant,
    if it is a constant, or `None`.
  """
  init_static = tensor_util.constant_value(initial_dist_t)
  target_static = tensor_util.constant_value(target_dist_t)

  if init_static is None or target_static is None:
    return None
  else:
    return np.min(target_static / init_static)


def _filter_ds(dataset,
               acceptance_dist_ds,
               initial_dist_ds,
               class_func,
               seed,
               name=None):
  """Filters a dataset based on per-class acceptance probabilities.

  Args:
    dataset: The dataset to be filtered.
    acceptance_dist_ds: A dataset of acceptance probabilities.
    initial_dist_ds: A dataset of the initial probability distribution, given or
      estimated.
    class_func: A function mapping an element of the input dataset to a scalar
      `tf.int32` tensor. Values should be in `[0, num_classes)`.
    seed: (Optional.) Python integer seed for the resampler.
    name: (Optional.) A name for the tf.data operation.

  Returns:
    A dataset of (class value, data) after filtering.
  """

  def maybe_warn_on_large_rejection(accept_dist, initial_dist):
    proportion_rejected = math_ops.reduce_sum((1 - accept_dist) * initial_dist)
    return control_flow_ops.cond(
        math_ops.less(proportion_rejected, .5),
        lambda: accept_dist,
        lambda: logging_ops.Print(  # pylint: disable=g-long-lambda
            accept_dist, [proportion_rejected, initial_dist, accept_dist],
            message="Proportion of examples rejected by sampler is high: ",
            summarize=100,
            first_n=10))

  acceptance_dist_ds = (
      DatasetV2.zip((acceptance_dist_ds, initial_dist_ds),
                    name=name).map(maybe_warn_on_large_rejection, name=name))

  def _gather_and_copy(acceptance_prob, data):
    if isinstance(data, tuple):
      class_val = class_func(*data)
    else:
      class_val = class_func(data)
    return class_val, array_ops.gather(acceptance_prob, class_val), data

  current_probabilities_and_class_and_data_ds = DatasetV2.zip(
      (acceptance_dist_ds, dataset), name=name).map(
          _gather_and_copy, name=name)

  def _reject(unused_class_val, p, unused_data):
    return random_ops.random_uniform([], seed=seed, dtype=p.dtype) < p

  filtered_ds = current_probabilities_and_class_and_data_ds.filter(
      _reject, name=name)
  return filtered_ds.map(
      lambda class_value, _, data: (class_value, data), name=name)


# pylint: disable=missing-function-docstring
def _estimate_initial_dist_ds(target_dist_t,
                              class_values_ds,
                              dist_estimation_batch_size=32,
                              smoothing_constant=10,
                              name=None):
  num_classes = (target_dist_t.shape[0] or array_ops.shape(target_dist_t)[0])
  initial_examples_per_class_seen = array_ops.fill([num_classes],
                                                   np.int64(smoothing_constant))

  def update_estimate_and_tile(num_examples_per_class_seen, c):
    updated_examples_per_class_seen, dist = _estimate_data_distribution(
        c, num_examples_per_class_seen)
    tiled_dist = array_ops.tile(
        array_ops.expand_dims(dist, 0), [dist_estimation_batch_size, 1])
    return updated_examples_per_class_seen, tiled_dist

  initial_dist_ds = (
      class_values_ds.batch(dist_estimation_batch_size, name=name).scan(
          initial_examples_per_class_seen, update_estimate_and_tile,
          name=name).unbatch(name=name))

  return initial_dist_ds


def _get_target_to_initial_ratio(initial_probs, target_probs):
  # Add tiny to initial_probs to avoid divide by zero.
  denom = (initial_probs + np.finfo(initial_probs.dtype.as_numpy_dtype).tiny)
  return target_probs / denom


def _estimate_data_distribution(c, num_examples_per_class_seen):
  """Estimate data distribution as labels are seen.

  Args:
    c: The class labels.  Type `int32`, shape `[batch_size]`.
    num_examples_per_class_seen: Type `int64`, shape `[num_classes]`, containing
      counts.

  Returns:
    num_examples_per_lass_seen: Updated counts.  Type `int64`, shape
      `[num_classes]`.
    dist: The updated distribution.  Type `float32`, shape `[num_classes]`.
  """
  num_classes = num_examples_per_class_seen.get_shape()[0]
  # Update the class-count based on what labels are seen in batch.
  num_examples_per_class_seen = math_ops.add(
      num_examples_per_class_seen,
      math_ops.reduce_sum(
          array_ops.one_hot(c, num_classes, dtype=dtypes.int64), 0))
  init_prob_estimate = math_ops.truediv(
      num_examples_per_class_seen,
      math_ops.reduce_sum(num_examples_per_class_seen))
  dist = math_ops.cast(init_prob_estimate, dtypes.float32)
  return num_examples_per_class_seen, dist


def _calculate_acceptance_probs_with_mixing(initial_probs, target_probs):
  """Calculates the acceptance probabilities and mixing ratio.

  In this case, we assume that we can *either* sample from the original data
  distribution with probability `m`, or sample from a reshaped distribution
  that comes from rejection sampling on the original distribution. This
  rejection sampling is done on a per-class basis, with `a_i` representing the
  probability of accepting data from class `i`.

  This method is based on solving the following analysis for the reshaped
  distribution:

  Let F be the probability of a rejection (on any example).
  Let p_i be the proportion of examples in the data in class i (init_probs)
  Let a_i is the rate the rejection sampler should *accept* class i
  Let t_i is the target proportion in the minibatches for class i (target_probs)

  ```
  F = sum_i(p_i * (1-a_i))
    = 1 - sum_i(p_i * a_i)     using sum_i(p_i) = 1
  ```

  An example with class `i` will be accepted if `k` rejections occur, then an
  example with class `i` is seen by the rejector, and it is accepted. This can
  be written as follows:

  ```
  t_i = sum_k=0^inf(F^k * p_i * a_i)
      = p_i * a_j / (1 - F)    using geometric series identity, since 0 <= F < 1
      = p_i * a_i / sum_j(p_j * a_j)        using F from above
  ```

  Note that the following constraints hold:
  ```
  0 <= p_i <= 1, sum_i(p_i) = 1
  0 <= a_i <= 1
  0 <= t_i <= 1, sum_i(t_i) = 1
  ```

  A solution for a_i in terms of the other variables is the following:
    ```a_i = (t_i / p_i) / max_i[t_i / p_i]```

  If we try to minimize the amount of data rejected, we get the following:

  M_max = max_i [ t_i / p_i ]
  M_min = min_i [ t_i / p_i ]

  The desired probability of accepting data if it comes from class `i`:

  a_i = (t_i/p_i - m) / (M_max - m)

  The desired probability of pulling a data element from the original dataset,
  rather than the filtered one:

  m = M_min

  Args:
    initial_probs: A Tensor of the initial probability distribution, given or
      estimated.
    target_probs: A Tensor of the corresponding classes.

  Returns:
    (A 1D Tensor with the per-class acceptance probabilities, the desired
    probability of pull from the original distribution.)
  """
  ratio_l = _get_target_to_initial_ratio(initial_probs, target_probs)
  max_ratio = math_ops.reduce_max(ratio_l)
  min_ratio = math_ops.reduce_min(ratio_l)

  # Target prob to sample from original distribution.
  m = min_ratio

  # TODO(joelshor): Simplify fraction, if possible.
  a_i = (ratio_l - m) / (max_ratio - m)
  return a_i, m


class _TakeWhileDataset(UnaryUnchangedStructureDataset):
  """A dataset that stops iteration when `predicate` returns false."""

  def __init__(self, input_dataset, predicate, name=None):
    """See `take_while()` for details."""

    self._input_dataset = input_dataset
    wrapped_func = structured_function.StructuredFunctionWrapper(
        predicate, self._transformation_name(), dataset=self._input_dataset)

    if not wrapped_func.output_structure.is_compatible_with(
        tensor_spec.TensorSpec([], dtypes.bool)):
      raise ValueError(f"Invalid `predicate`. `predicate` must return a "
                       f"`tf.bool` scalar tensor but its return type is"
                       f"{wrapped_func.output_structure}.")

    self._predicate = wrapped_func
    self._metadata = dataset_metadata_pb2.Metadata()
    if name:
      self._metadata.name = _validate_and_encode(name)
    variant_tensor = ged_ops.take_while_dataset(
        self._input_dataset._variant_tensor,  # pylint: disable=protected-access
        other_arguments=self._predicate.function.captured_inputs,
        predicate=self._predicate.function,
        **self._common_args)
    super(_TakeWhileDataset, self).__init__(input_dataset, variant_tensor)

  def _functions(self):
    return [self._predicate]

  def _transformation_name(self):
    return "Dataset.take_while()"


class _UniqueDataset(UnaryUnchangedStructureDataset):
  """A `Dataset` contains the unique elements from its input."""

  def __init__(self, input_dataset, name=None):
    """See `unique()` for details."""
    self._input_dataset = input_dataset
    for ty in nest.flatten(get_legacy_output_types(input_dataset)):
      if ty not in (dtypes.int32, dtypes.int64, dtypes.string):
        raise TypeError(
            f"`unique()` does not support type {ty}, only `tf.int32`, "
            f"`tf.int64`, and `tf.string` are supported.")
    self._metadata = dataset_metadata_pb2.Metadata()
    if name:
      self._metadata.name = _validate_and_encode(name)
    variant_tensor = ged_ops.unique_dataset(
        self._input_dataset._variant_tensor,  # pylint: disable=protected-access
        **self._common_args)
    super(_UniqueDataset, self).__init__(input_dataset, variant_tensor)


class _SnapshotDataset(UnaryUnchangedStructureDataset):
  """A dataset that allows saving and re-use of already processed data."""

  def __init__(self,
               input_dataset,
               path,
               shard_func,
               compression=None,
               reader_func=None,
               pending_snapshot_expiry_seconds=None,
               use_legacy_function=False,
               name=None):

    if reader_func is None:
      reader_func = lambda datasets: datasets.interleave(  # pylint:disable=g-long-lambda
          lambda x: x,
          cycle_length=multiprocessing.cpu_count(),
          num_parallel_calls=AUTOTUNE)

    self._input_dataset = input_dataset
    self._path = path
    self._compression = compression

    self._reader_func = structured_function.StructuredFunctionWrapper(
        reader_func,
        self._transformation_name() + ".reader_func",
        # Dataset of datasets of input elements
        input_structure=DatasetSpec(DatasetSpec(input_dataset.element_spec)),
        use_legacy_function=use_legacy_function)
    self._shard_func = structured_function.StructuredFunctionWrapper(
        shard_func,
        self._transformation_name() + ".shard_func",
        dataset=input_dataset,
        use_legacy_function=use_legacy_function)

    if ((not self._shard_func.output_structure.is_compatible_with(
        tensor_spec.TensorSpec([], dtypes.int32))) and
        (not self._shard_func.output_structure.is_compatible_with(
            tensor_spec.TensorSpec([], dtypes.int64)))):
      raise TypeError(f"Invalid `shard_func`. `shard_func` must return "
                      f"`tf.int64` scalar tensor but its return type is "
                      f"{self._shard_func.output_structure}.")

    self._metadata = dataset_metadata_pb2.Metadata()
    if name:
      self._metadata.name = _validate_and_encode(name)
    variant_tensor = ged_ops.snapshot_dataset_v2(
        input_dataset._variant_tensor,  # pylint: disable=protected-access
        path,
        self._reader_func.function.captured_inputs,
        self._shard_func.function.captured_inputs,
        compression=compression,
        reader_func=self._reader_func.function,
        shard_func=self._shard_func.function,
        **self._common_args)
    super(_SnapshotDataset, self).__init__(input_dataset, variant_tensor)

  def _functions(self):
    return [self._reader_func, self._shard_func]

  def _transformation_name(self):
    return "Dataset.snapshot()"


class _ScanDataset(UnaryDataset):
  """A dataset that scans a function across its input."""

  def __init__(self,
               input_dataset,
               initial_state,
               scan_func,
               use_default_device=None,
               name=None):
    """See `scan()` for details."""
    self._input_dataset = input_dataset
    self._initial_state = structure.normalize_element(initial_state)

    # Compute initial values for the state classes, shapes and types based on
    # the initial state. The shapes may be refined by running `tf_scan_func` one
    # or more times below.
    self._state_structure = structure.type_spec_from_value(self._initial_state)

    # Iteratively rerun the scan function until reaching a fixed point on
    # `self._state_shapes`.
    need_to_rerun = True
    while need_to_rerun:

      wrapped_func = structured_function.StructuredFunctionWrapper(
          scan_func,
          self._transformation_name(),
          input_structure=(self._state_structure, input_dataset.element_spec),
          add_to_graph=False)
      if not (isinstance(wrapped_func.output_types, collections_abc.Sequence)
              and len(wrapped_func.output_types) == 2):
        raise TypeError(f"Invalid `scan_func`. `scan_func` should return a "
                        f"pair consisting of new state and the output value "
                        f"but its return type is "
                        f"{wrapped_func.output_structure}.")

      new_state_classes, self._output_classes = wrapped_func.output_classes

      # Extract and validate class information from the returned values.
      new_state_classes, output_classes = wrapped_func.output_classes
      old_state_classes = nest.map_structure(
          lambda component_spec: component_spec._to_legacy_output_classes(),  # pylint: disable=protected-access
          self._state_structure)
      for new_state_class, old_state_class in zip(
          nest.flatten(new_state_classes), nest.flatten(old_state_classes)):
        if not issubclass(new_state_class, old_state_class):
          raise TypeError(f"Invalid `scan_func`. The element classes for the "
                          f"new state must match the initial state. Expected "
                          f"{old_state_classes}, got {new_state_classes}.")

      # Extract and validate type information from the returned values.
      new_state_types, output_types = wrapped_func.output_types
      old_state_types = nest.map_structure(
          lambda component_spec: component_spec._to_legacy_output_types(),  # pylint: disable=protected-access
          self._state_structure)
      for new_state_type, old_state_type in zip(
          nest.flatten(new_state_types), nest.flatten(old_state_types)):
        if new_state_type != old_state_type:
          raise TypeError(f"Invalid `scan_func`. The element types for the "
                          f"new state must match the initial state. Expected "
                          f"{old_state_types}, got {new_state_types}.")

      # Extract shape information from the returned values.
      new_state_shapes, output_shapes = wrapped_func.output_shapes
      old_state_shapes = nest.map_structure(
          lambda component_spec: component_spec._to_legacy_output_shapes(),  # pylint: disable=protected-access
          self._state_structure)
      self._element_spec = structure.convert_legacy_structure(
          output_types, output_shapes, output_classes)

      flat_state_shapes = nest.flatten(old_state_shapes)
      flat_new_state_shapes = nest.flatten(new_state_shapes)
      weakened_state_shapes = [
          original.most_specific_compatible_shape(new)
          for original, new in zip(flat_state_shapes, flat_new_state_shapes)
      ]

      need_to_rerun = False
      for original_shape, weakened_shape in zip(flat_state_shapes,
                                                weakened_state_shapes):
        if original_shape.ndims is not None and (
            weakened_shape.ndims is None or
            original_shape.as_list() != weakened_shape.as_list()):
          need_to_rerun = True
          break

      if need_to_rerun:
        # TODO(b/110122868): Support a "most specific compatible structure"
        # method for combining structures, to avoid using legacy structures
        # in this method.
        self._state_structure = structure.convert_legacy_structure(
            old_state_types,
            nest.pack_sequence_as(old_state_shapes, weakened_state_shapes),
            old_state_classes)

    self._scan_func = wrapped_func
    self._scan_func.function.add_to_graph(ops.get_default_graph())

    self._metadata = dataset_metadata_pb2.Metadata()
    if name:
      self._metadata.name = _validate_and_encode(name)
    # pylint: disable=protected-access
    if use_default_device is not None:
      variant_tensor = ged_ops.scan_dataset(
          self._input_dataset._variant_tensor,
          structure.to_tensor_list(self._state_structure, self._initial_state),
          self._scan_func.function.captured_inputs,
          f=self._scan_func.function,
          preserve_cardinality=True,
          use_default_device=use_default_device,
          **self._common_args)
    else:
      variant_tensor = ged_ops.scan_dataset(
          self._input_dataset._variant_tensor,
          structure.to_tensor_list(self._state_structure, self._initial_state),
          self._scan_func.function.captured_inputs,
          f=self._scan_func.function,
          preserve_cardinality=True,
          **self._common_args)
    super(_ScanDataset, self).__init__(input_dataset, variant_tensor)

  def _functions(self):
    return [self._scan_func]

  @property
  def element_spec(self):
    return self._element_spec

  def _transformation_name(self):
    return "Dataset.scan()"


class _DirectedInterleaveDataset(DatasetV2):
  """A substitute for `Dataset.interleave()` on a fixed list of datasets."""

  def __init__(self, selector_input, data_inputs, stop_on_empty_dataset=False):
    self._selector_input = selector_input
    self._data_inputs = list(data_inputs)
    self._stop_on_empty_dataset = stop_on_empty_dataset

    first_output_types = get_legacy_output_types(data_inputs[0])
    first_output_classes = get_legacy_output_classes(data_inputs[0])

    for i, data_input in enumerate(data_inputs[1:]):
      if (get_legacy_output_types(data_input) != first_output_types or
          get_legacy_output_classes(data_input) != first_output_classes):
        raise TypeError(f"Invalid `datasets`. `datasets` must have the same "
                        f"type and class.\n Dataset 0 "
                        f"types={first_output_types}; "
                        f"classes={first_output_classes}.\n"
                        f"Dataset {i+1} "
                        f"types={get_legacy_output_types(data_input)}; "
                        f"classes={get_legacy_output_classes(data_input)}.")

    spec = self._data_inputs[0].element_spec
    for data_input in self._data_inputs[1:]:
      spec = nest.pack_sequence_as(spec, [
          x.most_specific_compatible_type(y) for (x, y) in zip(
              nest.flatten(spec), nest.flatten(data_input.element_spec))
      ])
    self._element_spec = spec

    # pylint: disable=protected-access
    variant_tensor = (
        ged_ops.directed_interleave_dataset(
            self._selector_input._variant_tensor,
            [data_input._variant_tensor for data_input in self._data_inputs],
            stop_on_empty_dataset=self._stop_on_empty_dataset,
            **self._flat_structure))

    super(_DirectedInterleaveDataset, self).__init__(variant_tensor)

  def _inputs(self):
    return [self._selector_input] + self._data_inputs

  @property
  def element_spec(self):
    return self._element_spec


def _collect_resource_inputs(op):
  """Collects resource inputs for the given ops (and its variant inputs)."""

  def _process(op_queue, seen_ops):
    """Processes the next element of the op queue.

    Args:
      op_queue: Queue of Dataset operations to process.
      seen_ops: Already processed set of Operations.

    Returns:
      A 2-tuple containing sets of resource handles. The first tuple entry
      contains read-only handles and the second entry contains read-write
      handles.
    """

    reads = []
    writes = []
    op = op_queue.pop()
    if op in seen_ops:
      return reads, writes
    seen_ops.add(op)
    # TODO(b/150139257): All resource inputs are in writes right now since we
    # have not updated the functional ops to set the special attribute that ACD
    # uses to figure out which of the op's inputs are read-only.
    reads, writes = acd_utils.get_read_write_resource_inputs(op)
    # Conservatively assume that any variant inputs are datasets.
    op_queue.extend(t.op for t in op.inputs if t.dtype == dtypes.variant)
    return reads, writes

  op_queue = [op]
  seen_ops = set()
  all_reads = []
  all_writes = []
  while op_queue:
    reads, writes = _process(op_queue, seen_ops)
    all_reads.extend(reads)
    all_writes.extend(writes)

  return all_reads, all_writes


@auto_control_deps.register_acd_resource_resolver
def _resource_resolver(op, resource_reads, resource_writes):
  """Updates resource inputs for tf.data ops with indirect dependencies."""

  updated = False
  if op.type in [
      "DatasetToSingleElement", "DatasetToTFRecord", "ReduceDataset"
  ]:
    reads, writes = _collect_resource_inputs(op)
    for inp in reads:
      if inp not in resource_reads:
        updated = True
        resource_reads.add(inp)
    for inp in writes:
      if inp not in resource_writes:
        updated = True
        resource_writes.add(inp)

  if op.type in [
      "IteratorGetNext", "IteratorGetNextSync", "IteratorGetNextAsOptional"
  ]:
    iterator_resource = op.inputs[0]
    make_iterator_ops = [
        op for op in iterator_resource.consumers() if op.type == "MakeIterator"
    ]

    if len(make_iterator_ops) == 1:
      reads, writes = _collect_resource_inputs(make_iterator_ops[0])
      for inp in reads:
        if inp not in resource_reads:
          updated = True
          resource_reads.add(inp)
      for inp in writes:
        if inp not in resource_writes:
          updated = True
          resource_writes.add(inp)

  return updated


DEBUG_MODE = False


@tf_export("data.experimental.enable_debug_mode")
def enable_debug_mode():
  """Enables debug mode for tf.data.

  Example usage with pdb module:
  ```
  import tensorflow as tf
  import pdb

  tf.data.experimental.enable_debug_mode()

  def func(x):
    # Python 3.7 and older requires `pdb.Pdb(nosigint=True).set_trace()`
    pdb.set_trace()
    x = x + 1
    return x

  dataset = tf.data.Dataset.from_tensor_slices([1, 2, 3])
  dataset = dataset.map(func)

  for item in dataset:
    print(item)
  ```

  The effect of debug mode is two-fold:

  1) Any transformations that would introduce asynchrony, parallelism, or
  non-determinism to the input pipeline execution will be forced to execute
  synchronously, sequentially, and deterministically.

  2) Any user-defined functions passed into tf.data transformations such as
  `map` will be wrapped in `tf.py_function` so that their body is executed
  "eagerly" as a Python function as opposed to a traced TensorFlow graph, which
  is the default behavior. Note that even when debug mode is enabled, the
  user-defined function is still traced  to infer the shape and type of its
  outputs; as a consequence, any `print` statements or breakpoints will be
  triggered once during the tracing before the actual execution of the input
  pipeline.

  NOTE: As the debug mode setting affects the construction of the tf.data input
  pipeline, it should be enabled before any tf.data definitions.

  Raises:
    ValueError: When invoked from graph mode.
  """
  if context.executing_eagerly():
    toggle_debug_mode(True)
  else:
    raise ValueError("`enable_debug_mode() is only supported in eager mode.")


def toggle_debug_mode(debug_mode):
  global DEBUG_MODE
  DEBUG_MODE = debug_mode<|MERGE_RESOLUTION|>--- conflicted
+++ resolved
@@ -1565,14 +1565,10 @@
     """
     return TakeDataset(self, count, name=name)
 
-<<<<<<< HEAD
   def forty_two(self):
     return FortyTwoDataset(self)
 
-  def skip(self, count):
-=======
   def skip(self, count, name=None):
->>>>>>> 244b9d77
     """Creates a `Dataset` that skips `count` elements from this dataset.
 
     >>> dataset = tf.data.Dataset.range(10)
