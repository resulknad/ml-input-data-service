--- conflicted
+++ resolved
@@ -21,13 +21,10 @@
 
 import six
 
+from tensorflow.python.data.util import structure
 from tensorflow.python.framework import composite_tensor
 from tensorflow.python.framework import dtypes
 from tensorflow.python.framework import ops
-<<<<<<< HEAD
-from tensorflow.python.framework import tensor_shape
-=======
->>>>>>> 6c553ffc
 from tensorflow.python.framework import tensor_spec
 from tensorflow.python.framework import type_spec
 from tensorflow.python.ops import gen_dataset_ops
@@ -100,13 +97,8 @@
     """
     with ops.name_scope("optional") as scope:
       with ops.name_scope("value"):
-<<<<<<< HEAD
-        value_structure = type_spec.type_spec_from_value(value)
-        encoded_value = value_structure._to_tensor_list(value)  # pylint: disable=protected-access
-=======
         value_structure = structure.type_spec_from_value(value)
         encoded_value = structure.to_tensor_list(value_structure, value)
->>>>>>> 6c553ffc
 
     return _OptionalImpl(
         gen_dataset_ops.optional_from_value(encoded_value, name=scope),
@@ -167,15 +159,9 @@
     return OptionalSpec.from_value(self)
 
 
-<<<<<<< HEAD
-# TODO(b/133606651) Rename this class to OptionalSpec
-@tf_export("data.experimental.OptionalStructure")
-class OptionalStructure(type_spec.TypeSpec):
-=======
 @tf_export(
     "OptionalSpec", v1=["OptionalSpec", "data.experimental.OptionalStructure"])
 class OptionalSpec(type_spec.TypeSpec):
->>>>>>> 6c553ffc
   """Represents an optional potentially containing a structured value."""
 
   __slots__ = ["_value_structure"]
@@ -212,14 +198,4 @@
     return self
 
   def _to_legacy_output_classes(self):
-<<<<<<< HEAD
-    return self
-
-
-type_spec.register_type_spec_from_value_converter(Optional,
-                                                  OptionalStructure.from_value)
-type_spec.register_type_spec_from_value_converter(_OptionalImpl,
-                                                  OptionalStructure.from_value)
-=======
-    return self
->>>>>>> 6c553ffc
+    return self