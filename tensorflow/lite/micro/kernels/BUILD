load(
    "//tensorflow/lite/micro:build_def.bzl",
    "micro_copts",
)

package(
    features = ["-layering_check"],
    licenses = ["notice"],  # Apache 2.0
)

config_setting(
    name = "xtensa_hifimini",
    define_values = {"tflm_build": "xtensa_hifimini"},
)

package_group(
    name = "micro",
    packages = ["//tensorflow/lite/micro/..."],
)

package_group(
    name = "micro_top_level",
    packages = ["//tensorflow/lite/micro"],
)

####################################
# C++ libraries
####################################

cc_library(
    name = "activation_utils",
    hdrs = ["activation_utils.h"],
    deps = [
        "//tensorflow/lite/c:common",
        "//tensorflow/lite/kernels/internal:cppmath",
    ],
)

cc_library(
    name = "conv",
    srcs = [
        "conv_common.cc",
    ] + select({
        "//conditions:default": [
            "conv.cc",
        ],
        ":xtensa_hifimini": [
            "xtensa/conv.cc",
        ],
    }),
    hdrs = ["conv.h"],
    copts = micro_copts(),
    visibility = [
        # Kernel variants need to be visible to the examples and benchmarks.
        ":micro",
    ],
    deps = [
        ":fixedpoint_utils",
        ":kernel_util",
        ":xtensa",
        "//tensorflow/lite/c:common",
        "//tensorflow/lite/kernels/internal:common",
        "//tensorflow/lite/kernels/internal:quantization_util",
        "//tensorflow/lite/kernels/internal:reference_base",
        "//tensorflow/lite/kernels/internal:tensor",
        "//tensorflow/lite/kernels:kernel_util",
        "//tensorflow/lite/kernels:padding",
    ] + select({
        "//conditions:default": [],
        ":xtensa_hifimini": [
            #"//third_party/xtensa/cstub64s:hifi_mini",
        ],
    }),
)

cc_library(
    name = "conv_test_common",
    srcs = [
        "conv_test_common.cc",
    ],
    hdrs = [
        "conv_test.h",
    ],
    deps = [
        ":kernel_runner",
        ":micro_ops",
        "//tensorflow/lite/c:common",
        "//tensorflow/lite/micro:test_helpers",
        "//tensorflow/lite/micro/testing:micro_test",
    ],
)

cc_library(
    name = "depthwise_conv",
    srcs = [
        "depthwise_conv_common.cc",
    ] + select({
        "//conditions:default": [
            "depthwise_conv.cc",
        ],
        ":xtensa_hifimini": [
            "xtensa/depthwise_conv.cc",
        ],
    }),
    hdrs = ["depthwise_conv.h"],
    copts = micro_copts(),
    visibility = [
        # Kernel variants need to be visible to the examples and benchmarks.
        ":micro",
    ],
    deps = [
        ":conv",
        ":fixedpoint_utils",
        ":kernel_util",
        ":xtensa",
        "//tensorflow/lite/c:common",
        "//tensorflow/lite/kernels/internal:common",
        "//tensorflow/lite/kernels/internal:quantization_util",
        "//tensorflow/lite/kernels/internal:reference_base",
        "//tensorflow/lite/kernels/internal:tensor",
        "//tensorflow/lite/kernels:kernel_util",
        "//tensorflow/lite/kernels:padding",
    ] + select({
        "//conditions:default": [],
        ":xtensa_hifimini": [
            #"//third_party/xtensa/cstub64s:hifi_mini",
        ],
    }),
)

cc_library(
    name = "ethosu",
    srcs = [
        "ethosu.cc",
    ],
    hdrs = ["ethosu.h"],
    copts = micro_copts(),
    visibility = [
        # Kernel variants need to be visible to the examples and benchmarks.
        ":micro",
    ],
    deps = [
        "//tensorflow/lite/c:common",
    ],
)

cc_library(
    name = "fixedpoint_utils",
    hdrs = select({
        "//conditions:default": [
        ],
        ":xtensa_hifimini": [
            "xtensa/fixedpoint_utils.h",
        ],
    }),
    copts = micro_copts(),
    deps = [
        ":xtensa",
    ] + select({
        "//conditions:default": [],
        ":xtensa_hifimini": [
            #"//third_party/xtensa/cstub64s:hifi_mini",
            "//tensorflow/lite/kernels/internal:compatibility",
        ],
    }),
)

cc_library(
    name = "flexbuffers_generated_data",
    srcs = [
        "flexbuffers_generated_data.cc",
    ],
    hdrs = [
        "flexbuffers_generated_data.h",
    ],
)

cc_library(
    name = "fully_connected",
    srcs = [
        "fully_connected_common.cc",
    ] + select({
        "//conditions:default": [
            "fully_connected.cc",
        ],
        ":xtensa_hifimini": [
            "xtensa/fully_connected.cc",
        ],
    }),
    hdrs = ["fully_connected.h"],
    copts = micro_copts(),
    visibility = [
        # Kernel variants need to be visible to the examples and benchmarks.
        ":micro",
    ],
    deps = [
        ":fixedpoint_utils",
        ":kernel_util",
        ":xtensa",
        "//tensorflow/lite/c:common",
        "//tensorflow/lite/kernels:kernel_util",
        "//tensorflow/lite/kernels/internal:common",
        "//tensorflow/lite/kernels/internal:quantization_util",
        "//tensorflow/lite/kernels/internal:reference_base",
        "//tensorflow/lite/kernels/internal:tensor",
    ] + select({
        "//conditions:default": [],
        ":xtensa_hifimini": [
            #"//third_party/xtensa/cstub64s:hifi_mini",
        ],
    }),
)

cc_library(
    name = "kernel_runner",
    srcs = [
        "kernel_runner.cc",
    ],
    hdrs = ["kernel_runner.h"],
    visibility = [
        "//learning/brain/contrib/micro/tflite:__pkg__",
    ],
    deps = [
        "//tensorflow/lite/c:common",
        "//tensorflow/lite/kernels/internal:compatibility",
        "//tensorflow/lite/micro:micro_error_reporter",
        "//tensorflow/lite/micro:micro_framework",
    ],
)

cc_library(
    name = "kernel_util",
    srcs = [
        "kernel_util.cc",
    ],
    hdrs = ["kernel_util.h"],
    deps = [
        "//tensorflow/lite/c:common",
        "//tensorflow/lite/kernels/internal:compatibility",
        "//tensorflow/lite/kernels/internal:types",
        "//tensorflow/lite/micro:debug_log",
    ],
)

cc_library(
    name = "micro_ops",
    srcs = [
        "activations.cc",
        "hard_swish.cc",
        "add.cc",
        "arg_min_max.cc",
        "batch_to_space_nd.cc",
        "cast.cc",
        "ceil.cc",
        "circular_buffer.cc",
        "comparisons.cc",
        "concatenation.cc",
        "dequantize.cc",
        "detection_postprocess.cc",
        "elementwise.cc",
        "exp.cc",
<<<<<<< HEAD
        "fill.cc",
=======
        "elu.cc",
>>>>>>> 8aee7ba4
        "floor.cc",
        "l2norm.cc",
        "logical.cc",
        "logistic.cc",
        "maximum_minimum.cc",
        "mul.cc",
        "neg.cc",
        "pack.cc",
        "pad.cc",
        "pooling.cc",
        "prelu.cc",
        "quantize_common.cc",
        "reduce.cc",
        "reshape.cc",
        "resize_nearest_neighbor.cc",
        "round.cc",
        "shape.cc",
        "softmax_common.cc",
        "space_to_batch_nd.cc",
        "split.cc",
        "split_v.cc",
        "strided_slice.cc",
        "sub.cc",
        "svdf_common.cc",
        "tanh.cc",
        "transpose_conv.cc",
        "unpack.cc",
        "zeros_like.cc",
    ] + select({
        "//conditions:default": [
            "quantize.cc",
            "softmax.cc",
            "svdf.cc",
        ],
        ":xtensa_hifimini": [
            "xtensa/quantize.cc",
            "xtensa/softmax.cc",
            "xtensa/svdf.cc",
        ],
    }),
    hdrs = [
        "micro_ops.h",
        "quantize.h",
        "softmax.h",
        "svdf.h",
    ],
    copts = micro_copts(),
    visibility = [
        # Needed for micro:op_resolvers but visibility can not be finer-grained
        # than a package.
        ":micro_top_level",
    ],
    deps = [
        ":activation_utils",
        ":fixedpoint_utils",
        ":kernel_util",
        ":micro_utils",
        ":xtensa",
        "@flatbuffers",
        "//tensorflow/lite/c:common",
        "//tensorflow/lite/kernels:kernel_util",
        "//tensorflow/lite/kernels:op_macros",
        "//tensorflow/lite/kernels:padding",
        "//tensorflow/lite/kernels/internal:common",
        "//tensorflow/lite/kernels/internal:compatibility",
        "//tensorflow/lite/kernels/internal:quantization_util",
        "//tensorflow/lite/kernels/internal:reference_base",
        "//tensorflow/lite/kernels/internal:tensor",
        "//tensorflow/lite/kernels/internal:types",
        "//tensorflow/lite/micro:memory_helpers",
        "//tensorflow/lite/micro:micro_utils",
    ] + select({
        "//conditions:default": [],
        ":xtensa_hifimini": [
            #"//third_party/xtensa/cstub64s:hifi_mini",
        ],
    }),
)

cc_library(
    name = "micro_utils",
    hdrs = ["micro_utils.h"],
)

cc_library(
    name = "xtensa",
    hdrs = select({
        "//conditions:default": [
        ],
        ":xtensa_hifimini": [
            "xtensa/xtensa.h",
        ],
    }),
    copts = micro_copts(),
    deps = select({
        "//conditions:default": [],
        ":xtensa_hifimini": [
            #"//third_party/xtensa/cstub64s:hifi_mini",
        ],
    }),
)

####################################
# C++ tests
####################################

cc_test(
    name = "activations_test",
    srcs = [
        "activations_test.cc",
    ],
    deps = [
        ":kernel_runner",
        "//tensorflow/lite/c:common",
        "//tensorflow/lite/micro:op_resolvers",
        "//tensorflow/lite/micro:test_helpers",
        "//tensorflow/lite/micro/testing:micro_test",
    ],
)

cc_test(
    name = "add_test",
    srcs = [
        "add_test.cc",
    ],
    deps = [
        ":kernel_runner",
        "//tensorflow/lite/c:common",
        "//tensorflow/lite/micro:op_resolvers",
        "//tensorflow/lite/micro:test_helpers",
        "//tensorflow/lite/micro/testing:micro_test",
    ],
)

cc_test(
    name = "arg_min_max_test",
    srcs = [
        "arg_min_max_test.cc",
    ],
    deps = [
        ":kernel_runner",
        "//tensorflow/lite/c:common",
        "//tensorflow/lite/micro:op_resolvers",
        "//tensorflow/lite/micro:test_helpers",
        "//tensorflow/lite/micro/testing:micro_test",
    ],
)

cc_test(
    name = "batch_to_space_nd_test",
    srcs = [
        "batch_to_space_nd_test.cc",
    ],
    deps = [
        ":kernel_runner",
        "//tensorflow/lite/c:common",
        "//tensorflow/lite/micro:op_resolvers",
        "//tensorflow/lite/micro:test_helpers",
        "//tensorflow/lite/micro/testing:micro_test",
    ],
)

cc_test(
    name = "cast_test",
    srcs = ["cast_test.cc"],
    deps = [
        ":kernel_runner",
        "//tensorflow/lite/c:common",
        "//tensorflow/lite/micro:debug_log",
        "//tensorflow/lite/micro:op_resolvers",
        "//tensorflow/lite/micro:test_helpers",
        "//tensorflow/lite/micro/testing:micro_test",
    ],
)

cc_test(
    name = "ceil_test",
    srcs = [
        "ceil_test.cc",
    ],
    deps = [
        ":kernel_runner",
        "//tensorflow/lite/c:common",
        "//tensorflow/lite/micro:op_resolvers",
        "//tensorflow/lite/micro:test_helpers",
        "//tensorflow/lite/micro/testing:micro_test",
    ],
)

cc_test(
    name = "circular_buffer_test",
    srcs = [
        "circular_buffer_test.cc",
    ],
    deps = [
        ":kernel_runner",
        ":micro_ops",
        "//tensorflow/lite/c:common",
        "//tensorflow/lite/micro:op_resolvers",
        "//tensorflow/lite/micro:test_helpers",
        "//tensorflow/lite/micro/testing:micro_test",
    ],
)

cc_test(
    name = "comparisons_test",
    srcs = [
        "comparisons_test.cc",
    ],
    deps = [
        ":kernel_runner",
        "//tensorflow/lite/c:common",
        "//tensorflow/lite/micro:test_helpers",
        "//tensorflow/lite/micro/testing:micro_test",
    ],
)

cc_test(
    name = "concatenation_test",
    srcs = [
        "concatenation_test.cc",
    ],
    deps = [
        ":kernel_runner",
        "//tensorflow/lite/c:common",
        "//tensorflow/lite/micro:test_helpers",
        "//tensorflow/lite/micro/testing:micro_test",
    ],
)

cc_test(
    name = "conv_test",
    srcs = [
        "conv_test.cc",
    ],
    deps = [
        ":conv_test_common",
        ":kernel_runner",
        "//tensorflow/lite/c:common",
        "//tensorflow/lite/micro:micro_utils",
        "//tensorflow/lite/micro:test_helpers",
        "//tensorflow/lite/micro/testing:micro_test",
    ],
)

cc_test(
    name = "depthwise_conv_test",
    srcs = [
        "depthwise_conv_test.cc",
    ],
    deps = [
        ":kernel_runner",
        "//tensorflow/lite/c:common",
        "//tensorflow/lite/kernels/internal:tensor",
        "//tensorflow/lite/micro:test_helpers",
        "//tensorflow/lite/micro/testing:micro_test",
    ],
)

cc_test(
    name = "dequantize_test",
    srcs = [
        "dequantize_test.cc",
    ],
    deps = [
        ":kernel_runner",
        "//tensorflow/lite/c:common",
        "//tensorflow/lite/micro:test_helpers",
        "//tensorflow/lite/micro/testing:micro_test",
    ],
)

cc_test(
    name = "detection_postprocess_test",
    srcs = [
        "detection_postprocess_test.cc",
    ],
    deps = [
        ":flexbuffers_generated_data",
        ":kernel_runner",
        "//tensorflow/lite/c:common",
        "//tensorflow/lite/kernels/internal:tensor",
        "//tensorflow/lite/micro:test_helpers",
        "//tensorflow/lite/micro/testing:micro_test",
        "@flatbuffers",
    ],
)

cc_test(
    name = "elementwise_test",
    srcs = ["elementwise_test.cc"],
    deps = [
        ":kernel_runner",
        "//tensorflow/lite/c:common",
        "//tensorflow/lite/micro:debug_log",
        "//tensorflow/lite/micro:op_resolvers",
        "//tensorflow/lite/micro:test_helpers",
        "//tensorflow/lite/micro/testing:micro_test",
    ],
)

cc_test(
    name = "elu_test",
    srcs = [
        "elu_test.cc",
    ],
    deps = [
        ":kernel_runner",
        "//tensorflow/lite/c:common",
        "//tensorflow/lite/micro:debug_log",
        "//tensorflow/lite/micro:op_resolvers",
        "//tensorflow/lite/micro:test_helpers",
        "//tensorflow/lite/micro/testing:micro_test",
    ],
)

cc_test(
    name = "exp_test",
    srcs = ["exp_test.cc"],
    deps = [
        ":kernel_runner",
        "//tensorflow/lite/c:common",
        "//tensorflow/lite/micro:debug_log",
        "//tensorflow/lite/micro:op_resolvers",
        "//tensorflow/lite/micro:test_helpers",
        "//tensorflow/lite/micro/testing:micro_test",
    ],
)

cc_test(
    name = "fill_test",
    srcs = [
        "fill_test.cc",
    ],
    deps = [
        ":kernel_runner",
        "//tensorflow/lite/c:common",
        "//tensorflow/lite/micro:op_resolvers",
        "//tensorflow/lite/micro:test_helpers",
        "//tensorflow/lite/micro/testing:micro_test",
    ],
)

cc_test(
    name = "floor_test",
    srcs = [
        "floor_test.cc",
    ],
    deps = [
        ":kernel_runner",
        "//tensorflow/lite/c:common",
        "//tensorflow/lite/micro:op_resolvers",
        "//tensorflow/lite/micro:test_helpers",
        "//tensorflow/lite/micro/testing:micro_test",
    ],
)

cc_test(
    name = "fully_connected_test",
    srcs = [
        "fully_connected_test.cc",
    ],
    deps = [
        ":kernel_runner",
        "//tensorflow/lite/c:common",
        "//tensorflow/lite/micro:micro_utils",
        "//tensorflow/lite/micro:op_resolvers",
        "//tensorflow/lite/micro:test_helpers",
        "//tensorflow/lite/micro/testing:micro_test",
    ],
)

cc_test(
    name = "hard_swish_test",
    srcs = ["hard_swish_test.cc"],
    deps = [
        ":kernel_runner",
        "//tensorflow/lite/c:common",
        "//tensorflow/lite/micro:op_resolvers",
        "//tensorflow/lite/micro:test_helpers",
        "//tensorflow/lite/micro/testing:micro_test",
    ],
)

cc_test(
    name = "l2norm_test",
    srcs = [
        "l2norm_test.cc",
    ],
    deps = [
        ":kernel_runner",
        "//tensorflow/lite/c:common",
        "//tensorflow/lite/micro:op_resolvers",
        "//tensorflow/lite/micro:test_helpers",
        "//tensorflow/lite/micro/testing:micro_test",
    ],
)

cc_test(
    name = "logical_test",
    srcs = [
        "logical_test.cc",
    ],
    deps = [
        ":kernel_runner",
        "//tensorflow/lite/c:common",
        "//tensorflow/lite/micro:op_resolvers",
        "//tensorflow/lite/micro:test_helpers",
        "//tensorflow/lite/micro/testing:micro_test",
    ],
)

cc_test(
    name = "logistic_test",
    srcs = [
        "logistic_test.cc",
    ],
    deps = [
        ":kernel_runner",
        "//tensorflow/lite/c:common",
        "//tensorflow/lite/micro:op_resolvers",
        "//tensorflow/lite/micro:test_helpers",
        "//tensorflow/lite/micro/testing:micro_test",
    ],
)

cc_test(
    name = "maximum_minimum_test",
    srcs = [
        "maximum_minimum_test.cc",
    ],
    deps = [
        ":kernel_runner",
        "//tensorflow/lite/c:common",
        "//tensorflow/lite/micro:op_resolvers",
        "//tensorflow/lite/micro:test_helpers",
        "//tensorflow/lite/micro/testing:micro_test",
    ],
)

cc_test(
    name = "mul_test",
    srcs = [
        "mul_test.cc",
    ],
    deps = [
        ":kernel_runner",
        "//tensorflow/lite/c:common",
        "//tensorflow/lite/micro:test_helpers",
        "//tensorflow/lite/micro/testing:micro_test",
    ],
)

cc_test(
    name = "neg_test",
    srcs = [
        "neg_test.cc",
    ],
    deps = [
        ":kernel_runner",
        "//tensorflow/lite/c:common",
        "//tensorflow/lite/micro:op_resolvers",
        "//tensorflow/lite/micro:test_helpers",
        "//tensorflow/lite/micro/testing:micro_test",
    ],
)

cc_test(
    name = "pack_test",
    srcs = [
        "pack_test.cc",
    ],
    deps = [
        ":kernel_runner",
        "//tensorflow/lite/c:common",
        "//tensorflow/lite/micro:debug_log",
        "//tensorflow/lite/micro:test_helpers",
        "//tensorflow/lite/micro/testing:micro_test",
    ],
)

cc_test(
    name = "pad_test",
    srcs = [
        "pad_test.cc",
    ],
    tags = [
        "noasan",
        "nomsan",
    ],  # TODO(b/175133159): currently failing with asan and msan
    deps = [
        ":kernel_runner",
        "//tensorflow/lite/c:common",
        "//tensorflow/lite/micro:op_resolvers",
        "//tensorflow/lite/micro:test_helpers",
        "//tensorflow/lite/micro/testing:micro_test",
    ],
)

cc_test(
    name = "pooling_test",
    srcs = [
        "pooling_test.cc",
    ],
    deps = [
        ":kernel_runner",
        "//tensorflow/lite/c:common",
        "//tensorflow/lite/micro:test_helpers",
        "//tensorflow/lite/micro/testing:micro_test",
    ],
)

cc_test(
    name = "prelu_test",
    srcs = [
        "prelu_test.cc",
    ],
    deps = [
        ":kernel_runner",
        "//tensorflow/lite/c:common",
        "//tensorflow/lite/micro:test_helpers",
        "//tensorflow/lite/micro/testing:micro_test",
    ],
)

cc_test(
    name = "quantization_util_test",
    srcs = [
        "quantization_util_test.cc",
    ],
    deps = [
        "//tensorflow/lite/c:common",
        "//tensorflow/lite/kernels/internal:quantization_util",
        "//tensorflow/lite/micro/testing:micro_test",
    ],
)

cc_test(
    name = "quantize_test",
    srcs = [
        "quantize_test.cc",
    ],
    deps = [
        ":kernel_runner",
        "//tensorflow/lite/c:common",
        "//tensorflow/lite/micro:test_helpers",
        "//tensorflow/lite/micro/testing:micro_test",
    ],
)

cc_test(
    name = "reduce_test",
    srcs = [
        "reduce_test.cc",
    ],
    deps = [
        ":kernel_runner",
        "//tensorflow/lite/c:common",
        "//tensorflow/lite/micro:op_resolvers",
        "//tensorflow/lite/micro:test_helpers",
        "//tensorflow/lite/micro/testing:micro_test",
    ],
)

cc_test(
    name = "reshape_test",
    srcs = [
        "reshape_test.cc",
    ],
    deps = [
        ":kernel_runner",
        "//tensorflow/lite/c:common",
        "//tensorflow/lite/kernels/internal:tensor",
        "//tensorflow/lite/micro:micro_utils",
        "//tensorflow/lite/micro:test_helpers",
        "//tensorflow/lite/micro/testing:micro_test",
    ],
)

cc_test(
    name = "resize_nearest_neighbor_test",
    srcs = [
        "resize_nearest_neighbor_test.cc",
    ],
    deps = [
        ":kernel_runner",
        "//tensorflow/lite/c:common",
        "//tensorflow/lite/micro:op_resolvers",
        "//tensorflow/lite/micro:test_helpers",
        "//tensorflow/lite/micro/testing:micro_test",
    ],
)

cc_test(
    name = "round_test",
    srcs = [
        "round_test.cc",
    ],
    deps = [
        ":kernel_runner",
        "//tensorflow/lite/c:common",
        "//tensorflow/lite/micro:op_resolvers",
        "//tensorflow/lite/micro:test_helpers",
        "//tensorflow/lite/micro/testing:micro_test",
    ],
)

cc_test(
    name = "shape_test",
    srcs = ["shape_test.cc"],
    deps = [
        ":kernel_runner",
        "//tensorflow/lite/c:common",
        "//tensorflow/lite/micro:op_resolvers",
        "//tensorflow/lite/micro:test_helpers",
        "//tensorflow/lite/micro/testing:micro_test",
    ],
)

cc_test(
    name = "softmax_test",
    srcs = [
        "softmax_test.cc",
    ],
    deps = [
        ":kernel_runner",
        "//tensorflow/lite/c:common",
        "//tensorflow/lite/micro:op_resolvers",
        "//tensorflow/lite/micro:test_helpers",
        "//tensorflow/lite/micro/testing:micro_test",
    ],
)

cc_test(
    name = "space_to_batch_nd_test",
    srcs = [
        "space_to_batch_nd_test.cc",
    ],
    deps = [
        ":conv_test_common",
        ":kernel_runner",
        "//tensorflow/lite/c:common",
        "//tensorflow/lite/micro:micro_utils",
        "//tensorflow/lite/micro:test_helpers",
        "//tensorflow/lite/micro/testing:micro_test",
    ],
)

cc_test(
    name = "split_test",
    srcs = [
        "split_test.cc",
    ],
    deps = [
        ":kernel_runner",
        "//tensorflow/lite/c:common",
        "//tensorflow/lite/micro:debug_log",
        "//tensorflow/lite/micro:op_resolvers",
        "//tensorflow/lite/micro:test_helpers",
        "//tensorflow/lite/micro/testing:micro_test",
    ],
)

cc_test(
    name = "split_v_test",
    srcs = [
        "split_v_test.cc",
    ],
    deps = [
        ":kernel_runner",
        "//tensorflow/lite/c:common",
        "//tensorflow/lite/micro:debug_log",
        "//tensorflow/lite/micro:op_resolvers",
        "//tensorflow/lite/micro:test_helpers",
        "//tensorflow/lite/micro/testing:micro_test",
    ],
)

cc_test(
    name = "strided_slice_test",
    srcs = [
        "strided_slice_test.cc",
    ],
    deps = [
        ":kernel_runner",
        "//tensorflow/lite/c:common",
        "//tensorflow/lite/micro:op_resolvers",
        "//tensorflow/lite/micro:test_helpers",
        "//tensorflow/lite/micro/testing:micro_test",
    ],
)

cc_test(
    name = "sub_test",
    srcs = [
        "sub_test.cc",
    ],
    deps = [
        ":kernel_runner",
        "//tensorflow/lite/c:common",
        "//tensorflow/lite/micro:test_helpers",
        "//tensorflow/lite/micro/testing:micro_test",
    ],
)

cc_test(
    name = "svdf_test",
    srcs = [
        "svdf_test.cc",
    ],
    deps = [
        ":kernel_runner",
        "//tensorflow/lite/c:common",
        "//tensorflow/lite/micro:test_helpers",
        "//tensorflow/lite/micro/testing:micro_test",
    ],
)

cc_test(
    name = "tanh_test",
    srcs = ["tanh_test.cc"],
    deps = [
        ":kernel_runner",
        "//tensorflow/lite/c:common",
        "//tensorflow/lite/micro:test_helpers",
        "//tensorflow/lite/micro/testing:micro_test",
    ],
)

cc_test(
    name = "transpose_conv_test",
    srcs = [
        "transpose_conv_test.cc",
    ],
    deps = [
        ":conv_test_common",
        ":kernel_runner",
        "//tensorflow/lite/c:common",
        "//tensorflow/lite/micro:micro_utils",
        "//tensorflow/lite/micro:op_resolvers",
        "//tensorflow/lite/micro:test_helpers",
        "//tensorflow/lite/micro/testing:micro_test",
    ],
)

cc_test(
    name = "unpack_test",
    srcs = [
        "unpack_test.cc",
    ],
    deps = [
        ":kernel_runner",
        "//tensorflow/lite/c:common",
        "//tensorflow/lite/micro:debug_log",
        "//tensorflow/lite/micro:test_helpers",
        "//tensorflow/lite/micro/testing:micro_test",
    ],
)

cc_test(
    name = "zeros_like_test",
    srcs = ["zeros_like_test.cc"],
    deps = [
        ":kernel_runner",
        "//tensorflow/lite/c:common",
        "//tensorflow/lite/micro:debug_log",
        "//tensorflow/lite/micro:op_resolvers",
        "//tensorflow/lite/micro:test_helpers",
        "//tensorflow/lite/micro/testing:micro_test",
    ],
)<|MERGE_RESOLUTION|>--- conflicted
+++ resolved
@@ -258,12 +258,9 @@
         "dequantize.cc",
         "detection_postprocess.cc",
         "elementwise.cc",
+        "elu.cc",
         "exp.cc",
-<<<<<<< HEAD
         "fill.cc",
-=======
-        "elu.cc",
->>>>>>> 8aee7ba4
         "floor.cc",
         "l2norm.cc",
         "logical.cc",
