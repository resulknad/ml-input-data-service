syntax = "proto3";

package tensorflow.data.experimental;

option go_package = "github.com/tensorflow/tensorflow/tensorflow/go/core/protobuf/for_core_protos_go_proto";

// Configuration for a tf.data service DispatchServer.
// Next id: 9
message DispatcherConfig {
  // The port for the dispatcher to bind to. A value of 0 indicates that the
  // dispatcher may bind to any available port.
  int64 port = 1;
  // The protocol for the dispatcher to use when connecting to workers.
  string protocol = 2;
  // A work directory to use for storing dispatcher state, and for recovering
  // during restarts. The empty string indicates not to use any work directory.
  string work_dir = 3;
  // Whether to run in fault tolerant mode, where dispatcher state is saved
  // across restarts. Requires that `work_dir` is nonempty.
  bool fault_tolerant_mode = 4;
  // (Optional.) If the job uses auto-sharding, it needs to specify a fixed list
  // of worker addresses that will register with the dispatcher. The worker
  // addresses should be in the format "host" or "host:port", where "port" is an
  // integer, named port, or %port% to match any port.
  // TODO(yangchen): Also add a deployment mode flag. Auto-sharding will only be
  // allowed in the "COLOCATED" mode.
  repeated string worker_addresses = 7;
  // How often the dispatcher should scan through to delete old and unused
  // jobs. A value of 0 indicates that the decision should be left up to the
  // runtime.
  int64 job_gc_check_interval_ms = 5;
  // How long a job needs to be unused before it becomes a candidate for garbage
  // collection. A value of -1 indicates that jobs should never be garbage
  // collected. A value of 0 indicates that the decision should be left up to
  // the runtime.
  int64 job_gc_timeout_ms = 6;
<<<<<<< HEAD

  // EASL ----------------------------------------------------------------------
  // We use integers for now, we might change to strings.

  // The caching policy applied by the service (e.g. no-cache, all-cache, etc.)
  int32 cache_policy = 7;
  // The file format to use for cached data
  int32 cache_format = 8;
  // The compression scheme (if any) of the caching op
  int32 cache_compression = 9;
  // The number of parallel readers and writers to use for the caching ops.
  int32 cache_ops_parallelism = 10;
  // The base path to use for the cache content
  string cache_path = 12;
  // The scaling policy applied by the service
  int32 scaling_policy = 11;
  // The directory to use for logging files
  string log_dir = 13;
  // The interval at which the dispatcher should dump log files.
  int64 log_dumps_interval_ms = 14;

=======
  // How long to wait before garbage-collecting a client that hasn't
  // heartbeated to the dispatcher. A value of 0 indicates that the timeout
  // should be left to the runtime.
  int64 client_timeout_ms = 8;
>>>>>>> 04c75822
}

// Configuration for a tf.data service WorkerServer.
// Next id: 11
message WorkerConfig {
  // The port for the worker to bind to. A value of 0 indicates that the
  // worker may bind to any available port.
  int64 port = 1;
  // The protocol for the worker to use when connecting to the dispatcher.
  string protocol = 2;
  // The address of the dispatcher to register with.
  string dispatcher_address = 3;
  // The address of the worker server. The substring "%port%", if specified,
  // will be replaced with the worker's bound port. This is useful when the port
  // is set to `0`.
  string worker_address = 4;
  // Tags attached to the worker. This allows reading from selected workers.
  // For example, by applying a "COLOCATED" tag, tf.data service is able to read
  // from the local tf.data worker if one exists, then from off-TF-host workers,
  // to avoid cross-TF-host reads.
  repeated string worker_tags = 10;
  // How often the worker should heartbeat to the master. A value of 0 indicates
  // that the decision should be left up to the runtime.
  int64 heartbeat_interval_ms = 5;
  // How long to retry requests to the dispatcher before giving up and reporting
  // an error. A value of 0 indicates that the decision should be left up to the
  // runtime.
  int64 dispatcher_timeout_ms = 6;
  // The protocol for the worker to use when transferring data to clients.
  string data_transfer_protocol = 7;
  // The data transfer address of the worker server. The substring "%port%", if
  // specified, will be replaced with the worker's bound port. This is useful
  // when the port is set to `0`.
  string data_transfer_address = 8;
  // When shutting down a worker, how long to wait for the gRPC server to
  // process the final requests. This is used to achieve clean shutdown in unit
  // tests.
  int64 shutdown_quiet_period_ms = 9;
}<|MERGE_RESOLUTION|>--- conflicted
+++ resolved
@@ -5,7 +5,7 @@
 option go_package = "github.com/tensorflow/tensorflow/tensorflow/go/core/protobuf/for_core_protos_go_proto";
 
 // Configuration for a tf.data service DispatchServer.
-// Next id: 9
+// Next id: 16
 message DispatcherConfig {
   // The port for the dispatcher to bind to. A value of 0 indicates that the
   // dispatcher may bind to any available port.
@@ -34,7 +34,10 @@
   // collected. A value of 0 indicates that the decision should be left up to
   // the runtime.
   int64 job_gc_timeout_ms = 6;
-<<<<<<< HEAD
+  // How long to wait before garbage-collecting a client that hasn't
+  // heartbeated to the dispatcher. A value of 0 indicates that the timeout
+  // should be left to the runtime.
+  int64 client_timeout_ms = 8;
 
   // EASL ----------------------------------------------------------------------
   // We use integers for now, we might change to strings.
@@ -42,7 +45,7 @@
   // The caching policy applied by the service (e.g. no-cache, all-cache, etc.)
   int32 cache_policy = 7;
   // The file format to use for cached data
-  int32 cache_format = 8;
+  int32 cache_format = 15;
   // The compression scheme (if any) of the caching op
   int32 cache_compression = 9;
   // The number of parallel readers and writers to use for the caching ops.
@@ -56,12 +59,6 @@
   // The interval at which the dispatcher should dump log files.
   int64 log_dumps_interval_ms = 14;
 
-=======
-  // How long to wait before garbage-collecting a client that hasn't
-  // heartbeated to the dispatcher. A value of 0 indicates that the timeout
-  // should be left to the runtime.
-  int64 client_timeout_ms = 8;
->>>>>>> 04c75822
 }
 
 // Configuration for a tf.data service WorkerServer.
