syntax = "proto3";

package tensorflow.data.experimental;

import "tensorflow/core/protobuf/data_service.proto";

option go_package = "github.com/tensorflow/tensorflow/tensorflow/go/core/protobuf/for_core_protos_go_proto";

// Configuration for a tf.data service DispatchServer.
// Next id: 10
message DispatcherConfig {
  // The port for the dispatcher to bind to. A value of 0 indicates that the
  // dispatcher may bind to any available port.
  int64 port = 1;
  // The protocol for the dispatcher to use when connecting to workers.
  string protocol = 2;
  // A work directory to use for storing dispatcher state, and for recovering
  // during restarts. The empty string indicates not to use any work directory.
  string work_dir = 3;
  // Whether to run in fault tolerant mode, where dispatcher state is saved
  // across restarts. Requires that `work_dir` is nonempty.
  bool fault_tolerant_mode = 4;
  // (Optional.) If the job uses auto-sharding, it needs to specify a fixed list
  // of worker addresses that will register with the dispatcher. The worker
  // addresses should be in the format "host" or "host:port", where "port" is an
  // integer, named port, or %port% to match any port.
  repeated string worker_addresses = 7;
  // (Optional.) tf.data service deployment mode. Supported values are "REMOTE",
  // "COLOCATED", and "HYBRID". If unspecified, it is assumed to be "REMOTE".
  DeploymentMode deployment_mode = 9;
  // How often the dispatcher should scan through to delete old and unused
  // jobs. A value of 0 indicates that the decision should be left up to the
  // runtime.
  int64 job_gc_check_interval_ms = 5;
  // How long a job needs to be unused before it becomes a candidate for garbage
  // collection. A value of -1 indicates that jobs should never be garbage
  // collected. A value of 0 indicates that the decision should be left up to
  // the runtime.
  int64 job_gc_timeout_ms = 6;
<<<<<<< HEAD

  // EASL ----------------------------------------------------------------------
  // We use integers for now, we might change to strings.

  // The caching policy applied by the service (e.g. no-cache, all-cache, etc.)
  int32 cache_policy = 7;
  // The file format to use for cached data
  int32 cache_format = 8;
  // The compression scheme (if any) of the caching op
  int32 cache_compression = 9;
  // The number of parallel readers and writers to use for the caching ops.
  int32 cache_ops_parallelism = 10;
  // The base path to use for the cache content
  string cache_path = 12;
  // The scaling policy applied by the service
  int32 scaling_policy = 11;
  // The directory to use for logging files
  string log_dir = 13;
  // The interval at which the dispatcher should dump log files.
  int64 log_dumps_interval_ms = 14;

=======
  // How long to wait before garbage-collecting a client that hasn't
  // heartbeated to the dispatcher. A value of 0 indicates that the timeout
  // should be left to the runtime.
  int64 client_timeout_ms = 8;
>>>>>>> 3f878cff
}

// Configuration for a tf.data service WorkerServer.
// Next id: 11
message WorkerConfig {
  // The port for the worker to bind to. A value of 0 indicates that the
  // worker may bind to any available port.
  int64 port = 1;
  // The protocol for the worker to use when connecting to the dispatcher.
  string protocol = 2;
  // The address of the dispatcher to register with.
  string dispatcher_address = 3;
  // The address of the worker server. The substring "%port%", if specified,
  // will be replaced with the worker's bound port. This is useful when the port
  // is set to `0`.
  string worker_address = 4;
  // Tags attached to the worker. This allows reading from selected workers.
  // For example, by applying a "COLOCATED" tag, tf.data service is able to read
  // from the local tf.data worker if one exists, then from off-TF-host workers,
  // to avoid cross-TF-host reads.
  repeated string worker_tags = 10;
  // How often the worker should heartbeat to the master. A value of 0 indicates
  // that the decision should be left up to the runtime.
  int64 heartbeat_interval_ms = 5;
  // How long to retry requests to the dispatcher before giving up and reporting
  // an error. A value of 0 indicates that the decision should be left up to the
  // runtime.
  int64 dispatcher_timeout_ms = 6;
  // The protocol for the worker to use when transferring data to clients.
  string data_transfer_protocol = 7;
  // The data transfer address of the worker server. The substring "%port%", if
  // specified, will be replaced with the worker's bound port. This is useful
  // when the port is set to `0`.
  string data_transfer_address = 8;
  // When shutting down a worker, how long to wait for the gRPC server to
  // process the final requests. This is used to achieve clean shutdown in unit
  // tests.
  int64 shutdown_quiet_period_ms = 9;
}<|MERGE_RESOLUTION|>--- conflicted
+++ resolved
@@ -7,7 +7,7 @@
 option go_package = "github.com/tensorflow/tensorflow/tensorflow/go/core/protobuf/for_core_protos_go_proto";
 
 // Configuration for a tf.data service DispatchServer.
-// Next id: 10
+// Next id: 18
 message DispatcherConfig {
   // The port for the dispatcher to bind to. A value of 0 indicates that the
   // dispatcher may bind to any available port.
@@ -37,34 +37,30 @@
   // collected. A value of 0 indicates that the decision should be left up to
   // the runtime.
   int64 job_gc_timeout_ms = 6;
-<<<<<<< HEAD
+  // How long to wait before garbage-collecting a client that hasn't
+  // heartbeated to the dispatcher. A value of 0 indicates that the timeout
+  // should be left to the runtime.
+  int64 client_timeout_ms = 8;
 
   // EASL ----------------------------------------------------------------------
   // We use integers for now, we might change to strings.
 
   // The caching policy applied by the service (e.g. no-cache, all-cache, etc.)
-  int32 cache_policy = 7;
+  int32 cache_policy = 10;
   // The file format to use for cached data
-  int32 cache_format = 8;
+  int32 cache_format = 11;
   // The compression scheme (if any) of the caching op
-  int32 cache_compression = 9;
+  int32 cache_compression = 12;
   // The number of parallel readers and writers to use for the caching ops.
-  int32 cache_ops_parallelism = 10;
+  int32 cache_ops_parallelism = 13;
   // The base path to use for the cache content
-  string cache_path = 12;
+  string cache_path = 14;
   // The scaling policy applied by the service
-  int32 scaling_policy = 11;
+  int32 scaling_policy = 15;
   // The directory to use for logging files
-  string log_dir = 13;
+  string log_dir = 16;
   // The interval at which the dispatcher should dump log files.
-  int64 log_dumps_interval_ms = 14;
-
-=======
-  // How long to wait before garbage-collecting a client that hasn't
-  // heartbeated to the dispatcher. A value of 0 indicates that the timeout
-  // should be left to the runtime.
-  int64 client_timeout_ms = 8;
->>>>>>> 3f878cff
+  int64 log_dumps_interval_ms = 17;
 }
 
 // Configuration for a tf.data service WorkerServer.
