--- conflicted
+++ resolved
@@ -809,70 +809,6 @@
         "//tensorflow/core:testlib",
         "//tensorflow/core/grappler:grappler_item",
     ],
-<<<<<<< HEAD
-)
-
-cc_library(
-    name = "vectorization_utils",
-    srcs = ["vectorization_utils.cc"],
-    hdrs = [
-        "vectorization_utils.h",
-    ],
-    deps = [
-        ":function_utils",
-        ":graph_utils",
-        "@com_google_absl//absl/container:flat_hash_set",
-        "//tensorflow/cc:ops",
-        "@com_google_absl//absl/strings",
-        "//tensorflow/core:core_cpu",
-        "//tensorflow/core:framework",
-        "//tensorflow/core:lib",
-        "//tensorflow/core:lib_internal",
-        "//tensorflow/core/grappler:mutable_graph_view",
-        "//tensorflow/core/grappler:utils",
-        "//tensorflow/core/grappler/optimizers/data/vectorization",
-        "//tensorflow/core/grappler/utils:functions",
-    ] + tf_protos_all(),
-)
-
-tf_cc_test(
-    name = "vectorization_utils_test",
-    size = "small",
-    srcs = ["vectorization_utils_test.cc"],
-    deps = [
-        ":graph_utils",
-        ":function_utils",
-        ":vectorization_utils",
-        "//tensorflow/core:core_cpu",
-        "//tensorflow/core:framework",
-        "//tensorflow/core:lib",
-        "//tensorflow/core:test",
-        "//tensorflow/core:test_main",
-        "//tensorflow/core:testlib",
-        "//tensorflow/core/grappler:grappler_item",
-        "//tensorflow/core/grappler/optimizers:custom_graph_optimizer_registry",
-        # For ops we need registered
-        "//tensorflow/core/kernels/data:dataset_ops",
-        "//tensorflow/core:dataset_ops_op_lib",
-        "//tensorflow/core/kernels:cast_op",
-        "//tensorflow/core/kernels:cwise_op",
-        "//tensorflow/core/kernels:logging_ops",
-        "//tensorflow/core:logging_ops_op_lib",
-        "//tensorflow/core/kernels:math",
-        "//tensorflow/core:spectral_ops_op_lib",
-        "//tensorflow/core:bitwise_ops_op_lib",
-        "//tensorflow/core:array_ops_op_lib",
-        "//tensorflow/core/kernels:nn",
-        "//tensorflow/core:sendrecv_ops_op_lib",
-        "//tensorflow/core:no_op_op_lib",
-        "//tensorflow/core:nn_ops_op_lib",
-        "//tensorflow/core:mkl_nn_ops_op_lib",
-        "//tensorflow/core:math_ops_op_lib",
-        "//tensorflow/core:functional_ops_op_lib",
-        "//tensorflow/core/kernels:parsing",
-        "//tensorflow/core:parsing_ops_op_lib",
-        "//tensorflow/tools/graph_transforms:transform_utils",
-    ] + tf_protos_all(),
 )
 
 
@@ -947,7 +883,4 @@
 
 # ------------------------------------------------------------------------------
 # EASL 
-# ------------------------------------------------------------------------------
-=======
-)
->>>>>>> 8d71c636
+# ------------------------------------------------------------------------------