--- conflicted
+++ resolved
@@ -110,12 +110,8 @@
   OP_REQUIRES_OK(ctx, ParseScalarArgument(ctx, kParallelism, &parallelism));
 
   *output = new ServiceCacheGetOp::Dataset(
-<<<<<<< HEAD
       ctx, path, output_dtypes_, output_shapes_,
       cache_format, cache_compression, parallelism);
-=======
-      ctx, path, output_dtypes_, output_shapes_, cache_format, cache_compression, parallelism);
->>>>>>> a0cafaf0
 }
 
 // -----------------------------------------------------------------------------
