--- conflicted
+++ resolved
@@ -420,11 +420,7 @@
         "//tensorflow/core/data:root_dataset",
         "//tensorflow/core/data:serialization_utils",
         "//tensorflow/core/data:unbounded_thread_pool",
-<<<<<<< HEAD
-        "//tensorflow/core/data/service:inter_arrival_time",
-=======
         "//tensorflow/core/data:utils",
->>>>>>> 3f878cff
         "//tensorflow/core/kernels:ops_util",
         "//tensorflow/core/profiler/lib:traceme",
         "//tensorflow/core/profiler/lib:traceme_encode",
