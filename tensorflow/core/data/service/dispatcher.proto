--- conflicted
+++ resolved
@@ -14,11 +14,7 @@
   bool completed = 2;
 }
 
-<<<<<<< HEAD
-// Next tag: 5
-=======
-// Next tag: 6
->>>>>>> 3f878cff
+// Next tag: 7
 message WorkerHeartbeatRequest {
 // Next tag: 6
   message Task {
@@ -41,7 +37,7 @@
   // The UID of the worker Borg job, used for telemetry.
   int64 worker_uid = 5;
   repeated int64 current_tasks = 2;
-  repeated Task tasks = 4;
+  repeated Task tasks = 6;
 }
 
 // Next tag: 3
