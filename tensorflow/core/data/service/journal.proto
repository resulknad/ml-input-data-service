--- conflicted
+++ resolved
@@ -50,11 +50,7 @@
   int64 index = 2;
 }
 
-<<<<<<< HEAD
-// Next tag: 10
-=======
 // Next tag: 11
->>>>>>> 244b9d77
 message CreateJobUpdate {
   reserved 3, 5, 6;
   int64 job_id = 1;
@@ -68,14 +64,11 @@
   oneof optional_num_consumers {
     int64 num_consumers = 7;
   }
-<<<<<<< HEAD
   // EASL
-  string job_type = 13; // i.e read, write, cache
+  string job_type = 13; // i.e read, write, compute
   int64 target_worker_count = 14; // determined by elasticity policy
-=======
   // Specifies which workers the client of this job reads from.
   TargetWorkers target_workers = 10;
->>>>>>> 244b9d77
 }
 
 // Next tag: 5
@@ -138,20 +131,17 @@
   string dataset_key = 6;
 }
 
-// Next tag: 9
+// Next tag: 10
 message CreateTaskUpdate {
   reserved 3, 5;
   int64 task_id = 1;
   int64 job_id = 2;
   string worker_address = 4;
   string transfer_address = 6;
-<<<<<<< HEAD
-  // EASL
-  string dataset_key = 7;
-=======
   repeated string worker_tags = 7;
   int64 worker_uid = 8;
->>>>>>> 244b9d77
+  // EASL
+  string dataset_key = 9;
 }
 
 // Next tag: 2
