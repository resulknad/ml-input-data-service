//
// Created by Muyu Li on 16.11.21.
//

#include "local_decision_utils.h"

namespace tensorflow {
namespace data {
namespace service {
namespace easl {
namespace local_decision {

Status DecideIfLocal(
        const experimental::DispatcherConfig& dispatcher_config,
        const ::tensorflow::data::easl::MetadataStore& metadata_store,
        const std::string& dataset_key,
        bool& using_local_workers) {
    using NodeMetrics = ::tensorflow::data::easl::NodeMetrics;
    using ModelMetrics = ::tensorflow::data::easl::ModelMetrics;

    // Check if we have any metrics for this dataset
    std::shared_ptr<data::easl::InputPipelineMetrics> job_metrics;
    Status s = metadata_store.GetInputPipelineMetricsByDatasetKey(
            dataset_key, job_metrics);

    // We do not yet have the metrics for this dataset --> use 1 worker
    if(errors::IsNotFound(s)) {
        VLOG(0) << "DSL (DecideIfLocal) No metrics found for dataset, will use normal mode";
        using_local_workers = false;
        return Status::OK();
    } else if (!s.ok()) {
        VLOG(0) << "DSL (DecideIfLocal) Another error has been thrown: " << s;
        return s;
    }

    // Pipeline stats: last TF node metrics
    std::shared_ptr<NodeMetrics> last_tf_node_metrics;

    s = metadata_store.GetLastNodeMetricsByDatasetKey(dataset_key, last_tf_node_metrics);
    if (!s.ok()) {
        VLOG(0) << "DSL (DecideIfLocal) Failed to get the last TF node metrics";
        return s;
    }

    int64_t total_bytes_produced = 0, total_num_elements = 0;
    for (std::pair<string, std::shared_ptr<NodeMetrics::Metrics>> e :
            last_tf_node_metrics->metrics_) {
        std::shared_ptr<NodeMetrics::Metrics> node_metrics = e.second;
        total_bytes_produced += node_metrics->bytes_produced();
        total_num_elements += node_metrics->num_elements();
    }

    double avg_bytes_per_element = (double)total_bytes_produced / total_num_elements;
    VLOG(0) << "DSL (DecideIfLocal) Total bytes produced: " << total_bytes_produced << "\n"
            << "Total num elements: " << total_num_elements << "\n"
            << "Avg bytes produced per element: " << avg_bytes_per_element << "\n"
            << "Decision Threshold: " << dispatcher_config.avg_bytes_per_element_local_thres() << "\n";

    if (avg_bytes_per_element > dispatcher_config.avg_bytes_per_element_local_thres()) {
        using_local_workers = true;
        VLOG(0) << "DSL (DecideIfLocal) Using local workers! (because avg. bytes per element > threshold) \n";
    }
    else {
        using_local_workers = false;
        VLOG(0) << "DSL (DecideIfLocal) NOT using local workers! (because avg. bytes per element < threshold) \n";
    }

    return Status::OK();
}

std::vector<int64> records;

void grid_search(int64 num_worker_remote_avail, int64 num_worker_local_avail,
                int64& num_worker_remote_target, int64& num_worker_local_target) {
  std::vector<std::pair<int64, int64>> test_set = std::vector<std::pair<int64, int64>>();
  for(int64 n_r = 0; n_r <= num_worker_remote_avail; n_r++) {
    for(int64 n_l = 0; n_l <= num_worker_local_avail; n_l++) {
      if(n_r + n_l <= 0) {
        continue;
      }
      test_set.emplace_back(n_r, n_l);
    }
  }
  std::vector<int64> epoch_times;
  for(int i = 1; i < records.size(); i++) {
    epoch_times.push_back(records[i] - records[i-1]);
  }
  int index;
  if(epoch_times.size() < test_set.size()) {
    index = epoch_times.size();
  } else {
    index = std::min_element(epoch_times.begin(), epoch_times.begin() + test_set.size()) - epoch_times.begin();
  }
  auto p = test_set[index];
  num_worker_remote_target = p.first;
  num_worker_local_target = p.second;
}

Status DecideTargetWorkers(
        const experimental::DispatcherConfig& dispatcher_config,
        const ::tensorflow::data::easl::MetadataStore& metadata_store,
        const std::string& dataset_key,
        int64 num_worker_remote_avail,
        int64 num_worker_local_avail,
        int64& num_worker_remote_target,
        int64& num_worker_local_target) {
<<<<<<< HEAD
  bool using_local_workers;
  TF_RETURN_IF_ERROR(service::easl::local_decision::DecideIfLocal(
      dispatcher_config, metadata_store, dataset_key, using_local_workers
      ));

  if(using_local_workers) {
      num_worker_remote_target = num_worker_remote_avail / 2;
      num_worker_local_target = num_worker_local_avail / 2;
  } else {
      num_worker_remote_target = num_worker_remote_avail / 2;
      num_worker_local_target = 0;
  }

  VLOG(0) << "DSL (DecideTargetWorkers) Available remote: " << num_worker_remote_avail << "\n"
          << "Available local: " << num_worker_local_avail << "\n"
          << "Decided remote: " << num_worker_remote_target << "\n"
          << "Decided local: " << num_worker_local_target << "\n";

=======
  std::time_t t = std::time(nullptr);
  records.push_back(t);
  grid_search(num_worker_remote_avail, num_worker_local_avail, num_worker_remote_target, num_worker_local_target);
  VLOG(1) << "DSL (DecideTargetWorkers)"
  << " num_worker_remote_avail " << num_worker_remote_avail
  << " num_worker_local_avail " << num_worker_local_avail
  << " num_worker_remote_target " << num_worker_remote_target
  << " num_worker_local_target " << num_worker_local_target;
>>>>>>> 51d5b843
  return Status::OK();
}

} // namespace local_decision
} // namespace easl
} // namespace service
} // namespace data
} // namespace tensorflow<|MERGE_RESOLUTION|>--- conflicted
+++ resolved
@@ -14,7 +14,7 @@
         const experimental::DispatcherConfig& dispatcher_config,
         const ::tensorflow::data::easl::MetadataStore& metadata_store,
         const std::string& dataset_key,
-        bool& using_local_workers) {
+        bool& want_to_use_local_workers) {
     using NodeMetrics = ::tensorflow::data::easl::NodeMetrics;
     using ModelMetrics = ::tensorflow::data::easl::ModelMetrics;
 
@@ -25,8 +25,8 @@
 
     // We do not yet have the metrics for this dataset --> use 1 worker
     if(errors::IsNotFound(s)) {
-        VLOG(0) << "DSL (DecideIfLocal) No metrics found for dataset, will use normal mode";
-        using_local_workers = false;
+        VLOG(0) << "DSL (DecideIfLocal) No metrics found for dataset, will use local workers (optimistic)!";
+        want_to_use_local_workers = true;
         return Status::OK();
     } else if (!s.ok()) {
         VLOG(0) << "DSL (DecideIfLocal) Another error has been thrown: " << s;
@@ -57,11 +57,11 @@
             << "Decision Threshold: " << dispatcher_config.avg_bytes_per_element_local_thres() << "\n";
 
     if (avg_bytes_per_element > dispatcher_config.avg_bytes_per_element_local_thres()) {
-        using_local_workers = true;
+        want_to_use_local_workers = true;
         VLOG(0) << "DSL (DecideIfLocal) Using local workers! (because avg. bytes per element > threshold) \n";
     }
     else {
-        using_local_workers = false;
+        want_to_use_local_workers = false;
         VLOG(0) << "DSL (DecideIfLocal) NOT using local workers! (because avg. bytes per element < threshold) \n";
     }
 
@@ -96,7 +96,7 @@
   num_worker_local_target = p.second;
 }
 
-Status DecideTargetWorkers(
+Status DecideTargetWorkersGridSearch(
         const experimental::DispatcherConfig& dispatcher_config,
         const ::tensorflow::data::easl::MetadataStore& metadata_store,
         const std::string& dataset_key,
@@ -104,35 +104,32 @@
         int64 num_worker_local_avail,
         int64& num_worker_remote_target,
         int64& num_worker_local_target) {
-<<<<<<< HEAD
-  bool using_local_workers;
-  TF_RETURN_IF_ERROR(service::easl::local_decision::DecideIfLocal(
-      dispatcher_config, metadata_store, dataset_key, using_local_workers
-      ));
+  std::time_t t = std::time(nullptr);
+  records.push_back(t);
+  grid_search(num_worker_remote_avail, num_worker_local_avail, num_worker_remote_target, num_worker_local_target);
+  VLOG(0) << "DSL (DecideTargetWorkers) Available remote: " << num_worker_remote_avail << "\n"
+          << "Available local: " << num_worker_local_avail << "\n"
+          << "Decided remote: " << num_worker_remote_target << "\n"
+          << "Decided local: " << num_worker_local_target << "\n";
+  return Status::OK();
+}
 
-  if(using_local_workers) {
-      num_worker_remote_target = num_worker_remote_avail / 2;
-      num_worker_local_target = num_worker_local_avail / 2;
-  } else {
-      num_worker_remote_target = num_worker_remote_avail / 2;
-      num_worker_local_target = 0;
-  }
+//TODO: Implement this based on EASL 2.7 autoscaling
+Status DecideTargetWorkersAutoscaling(
+        const experimental::DispatcherConfig& dispatcher_config,
+        const ::tensorflow::data::easl::MetadataStore& metadata_store,
+        const std::string& dataset_key,
+        int64 num_worker_remote_avail,
+        int64 num_worker_local_avail,
+        int64& num_worker_remote_target,
+        int64& num_worker_local_target) {
+  num_worker_remote_target = num_worker_remote_avail / 2;
+  num_worker_local_target = num_worker_local_avail / 2;
 
   VLOG(0) << "DSL (DecideTargetWorkers) Available remote: " << num_worker_remote_avail << "\n"
           << "Available local: " << num_worker_local_avail << "\n"
           << "Decided remote: " << num_worker_remote_target << "\n"
           << "Decided local: " << num_worker_local_target << "\n";
-
-=======
-  std::time_t t = std::time(nullptr);
-  records.push_back(t);
-  grid_search(num_worker_remote_avail, num_worker_local_avail, num_worker_remote_target, num_worker_local_target);
-  VLOG(1) << "DSL (DecideTargetWorkers)"
-  << " num_worker_remote_avail " << num_worker_remote_avail
-  << " num_worker_local_avail " << num_worker_local_avail
-  << " num_worker_remote_target " << num_worker_remote_target
-  << " num_worker_local_target " << num_worker_local_target;
->>>>>>> 51d5b843
   return Status::OK();
 }
 
