//
// Created by damien-aymon on 26.05.21.
//

#include "cache_model.h"

namespace tensorflow {
namespace data {
namespace cache_model {

<<<<<<< HEAD
#define CACHE_MODEL_TABLE_SIZE 4

static uint64  cache_table_row_sizes[CACHE_MODEL_TABLE_SIZE] =
    { 50000000, 75000000, 100000000, 200000000 }; // 5-200MB

static double cache_table_row_times[CACHE_MODEL_TABLE_SIZE] = {
    75.09628599999999, 112.799945, 155.009453, 303.55101924999997 };
=======
//#define GCS_BYTES_PER_SECOND 153639507.7
#define GCS_BYTES_PER_SECOND 153639507.7
//#define GCS_BYTES_PER_SECOND 277813518.1 // From reading imagenet data.

#define CACHE_MODEL_TABLE_SIZE 13

static uint64  cache_table_row_sizes[CACHE_MODEL_TABLE_SIZE] =
    { 100000, 1000000, 5000000, 10000000, 15000000, 20000000,
      25000000, 30000000,                                    // 10-08-21
      50000000, 75000000, 100000000, 200000000, 400000000 }; // 5-200MB

static double cache_table_row_times[CACHE_MODEL_TABLE_SIZE] = {
    0.00376275, 0.25485525, 5.626863, 11.9417165, 13.677828250000001,
    22.252481250000002, 26.33922275, 30.49620075, // 10-08-21
    75.09628599999999, 112.799945, 155.009453, 306.62446275, 624.65508275 };
>>>>>>> 804a23fd

//152.70708925, 306.62446275, 624.65508275

/*
static uint64 cache_table_row_sizes[CACHE_MODEL_TABLE_SIZE] =
    {4, 64, 512, 1024, 4096, 8192, 10000, 50000, 100000, 200000, 400000, 800000,
     1000000, 1500000, 2000000, 2500000, 3000000, 3500000, 4000000, 4500000, 5000000, // 1-5MB
     6000000, 8000000, 10000000, 15000000, 20000000, 25000000, 30000000, 35000000, 40000000, 45000000, 50000000,
     55000000, 60000000, // 6-60MB
    };

static double cache_table_row_times[CACHE_MODEL_TABLE_SIZE] = {
    4.66038279400527E-05,
    4.68934947200614E-05,
    4.92096787100309E-05,
    4.72388496799249E-05,
    4.89650223699573E-05,
    5.29008085597889E-05,
    5.42046370398748E-05,
    7.78661772998748E-05,
    0.0001021462888,
    8.7556203480126E-05,
    0.00022149618031,
    0.0006084230441,
    0.00080073113117,
    0.00099394794622,
    0.00132328174699,
    0.00184654361403,
    0.00198722723068,
    0.00246736134616,
    0.00264586374527,
    0.00298529173191,
    0.00307663200038,
    0.003311179368301,
    0.004510265794701,
    0.005721448572399,
    0.008696249261,
    0.0109545122866,
    0.013879507301199,
    0.016812270911098,
    0.0214489650292,
    0.0245194503315,
    0.0277513987415,
    0.030901952619399,
    0.034936749091699,
    0.037763399385101,
};*/

/**
 * Performs a linear interpolation between two points.
 * Returns the y-value for the provided new_x
 * @param min_x
 * @param max_x
 * @param min_y
 * @param max_y
 * @param new_x
 * @return
 */
double lin_interpolate(
    uint64 min_x, uint64 max_x, double min_y, double max_y, uint64 new_x) {
  double delta_x = max_x - min_x;
  assert(delta_x > 0);
  double delta_y = max_y - min_y;
  double slope = delta_y / delta_x;
  double y_offset = min_y - (min_x * slope);

  return new_x * slope + y_offset;
}

/**
 * Returns the expected time to read a row from cache given the row size,
 * in seconds.
 * @param row_size
 * @return
 */
double GetTimePerRow(uint64 row_size) {
  // 1 - Start with special cases
  // 1a - row size smaller than smallest available in table
  if (row_size < cache_table_row_sizes[0]) {
    VLOG(0) << "EASL caching model:"
               "outside of cache table range with row size " << row_size;

    uint64 min_x = cache_table_row_sizes[0];
    uint64 max_x = cache_table_row_sizes[1];
    double min_y = cache_table_row_times[0];
    double max_y = cache_table_row_times[1];

    return lin_interpolate(min_x, max_x, min_y, max_y, row_size); // sec to milisec...
  }

  // 1b - row size larger than smallest available in table
  if (row_size > cache_table_row_sizes[CACHE_MODEL_TABLE_SIZE - 1]) {
    VLOG(0) << "EASL caching model:"
               "outside of cache table range with row size " << row_size;

    uint64 min_x = cache_table_row_sizes[CACHE_MODEL_TABLE_SIZE - 2];
    uint64 max_x = cache_table_row_sizes[CACHE_MODEL_TABLE_SIZE - 1];
    double min_y = cache_table_row_times[CACHE_MODEL_TABLE_SIZE - 2];
    double max_y = cache_table_row_times[CACHE_MODEL_TABLE_SIZE - 1];

    return lin_interpolate(min_x, max_x, min_y, max_y, row_size); // sec to milisec...
  }

  // 2 - Linearly walk the table to find the proper index
  int index = 1;
  while (index < CACHE_MODEL_TABLE_SIZE) {
    if (row_size < cache_table_row_sizes[index]) {
      uint64 min_x = cache_table_row_sizes[index - 1];
      uint64 max_x = cache_table_row_sizes[index];
      double min_y = cache_table_row_times[index - 1];
      double max_y = cache_table_row_times[index];

      return lin_interpolate(min_x, max_x, min_y, max_y, row_size); // sec to milisec...
    }
    index++;
  }

  VLOG(0) << "Should not end up here...";
  DCHECK(false);
};


double GetGCSThrouhgput(double alpha) {
  return GCS_BYTES_PER_SECOND * alpha;
}

} // cache_model
} // data
} // tensorflow<|MERGE_RESOLUTION|>--- conflicted
+++ resolved
@@ -8,15 +8,6 @@
 namespace data {
 namespace cache_model {
 
-<<<<<<< HEAD
-#define CACHE_MODEL_TABLE_SIZE 4
-
-static uint64  cache_table_row_sizes[CACHE_MODEL_TABLE_SIZE] =
-    { 50000000, 75000000, 100000000, 200000000 }; // 5-200MB
-
-static double cache_table_row_times[CACHE_MODEL_TABLE_SIZE] = {
-    75.09628599999999, 112.799945, 155.009453, 303.55101924999997 };
-=======
 //#define GCS_BYTES_PER_SECOND 153639507.7
 #define GCS_BYTES_PER_SECOND 153639507.7
 //#define GCS_BYTES_PER_SECOND 277813518.1 // From reading imagenet data.
@@ -32,7 +23,6 @@
     0.00376275, 0.25485525, 5.626863, 11.9417165, 13.677828250000001,
     22.252481250000002, 26.33922275, 30.49620075, // 10-08-21
     75.09628599999999, 112.799945, 155.009453, 306.62446275, 624.65508275 };
->>>>>>> 804a23fd
 
 //152.70708925, 306.62446275, 624.65508275
 
