#include "tensorflow/core/data/service/easl/cache_utils.h"

#include "absl/strings/str_cat.h"
#include "tensorflow/core/grappler/mutable_graph_view.h"
#include "tensorflow/core/grappler/optimizers/data/easl_optimizers/add_put_op.h"
#include "tensorflow/core/grappler/optimizers/data/easl_optimizers/add_get_op.h"
#include "tensorflow/core/grappler/optimizers/data/graph_utils.h"
#include "tensorflow/core/grappler/utils/graph_view.h"
#include "tensorflow/core/platform/errors.h"
#include "tensorflow/core/protobuf/meta_graph.pb.h"

namespace tensorflow {
namespace data {
namespace service {
namespace easl{
namespace cache_utils {

std::string DatasetPutKey(const int64 id, const uint64 fingerprint) {
  return absl::StrCat("id_", id, "_fp_", fingerprint, "_put");
}

std::string DatasetGetKey(const int64 id, const uint64 fingerprint) {
  return absl::StrCat("id_", id, "_fp_", fingerprint, "_get");
}

Status DatasetKey(const ::tensorflow::data::easl::CacheState& cache_state,
                  const int64 dataset_id,
                  const uint64 fingerprint,
                  const std::string& worker_address,
                  const int64 task_id,
                  std::string& dataset_key){
  if(cache_state.IsDatasetCached(fingerprint, worker_address)){
    dataset_key =
        absl::StrCat("id_", dataset_id, "_fp_", fingerprint, "_get");
    VLOG(0) << "Use get dataset for fingerprint " << fingerprint
                 << " at worker " << worker_address;
    return Status::OK();
  }

  int64 caching_task;
  TF_RETURN_IF_ERROR(cache_state.GetCachingTaskId(
      fingerprint, worker_address, caching_task));
  if(caching_task == task_id) {
    dataset_key =
        absl::StrCat("id_", dataset_id, "_fp_", fingerprint, "_put");
    VLOG(0) << "Use put dataset for fingerprint " << fingerprint
                 << " at worker " << worker_address;
    return Status::OK();
  }

  dataset_key =
      absl::StrCat("id_", dataset_id, "_fp_", fingerprint);
  VLOG(0) << "Use standard dataset for fingerprint " << fingerprint
               << " at worker " << worker_address;
  return Status::OK();
}

Status AddPutOperator(const DatasetDef& dataset, DatasetDef& updated_dataset) {
  VLOG(1) << "(AddPutOperator) At the start of the method";
  // Copy over the original dataset
  updated_dataset = dataset; 

  // Initialize the optimizer  
  tensorflow::grappler::easl::AddPutOp optimizer;
  optimizer.Init(nullptr);

  // Get the graph def and wrap it in a GrapplerItem
  GraphDef* graph_def = updated_dataset.mutable_graph();
  std::string output_node;

  // Find the output node; the one before '_Retval'
  for (const auto& node : graph_def->node()) {
    if (node.op() == "_Retval") {
      output_node = node.input(0);
    }
  }

  // Create a 'Sink' node and attatch it to the real output
  NodeDef* sink = graph_def->mutable_node()->Add();
  tensorflow::grappler::graph_utils::SetUniqueGraphNodeName("Sink", graph_def,
                                                            sink);
  sink->set_op("Identity");
  sink->add_input(output_node);
  (*sink->mutable_attr())["T"].set_type(DT_VARIANT);

  // Create the MuttableGraphView
  tensorflow::grappler::MutableGraphView graph(graph_def);
  optimizer.ApplyOptimization(graph, sink, graph_def);

  // Disconnect the 'Sink' node
<<<<<<< HEAD
  //sink->mutable_input()->Clear();

=======
  // sink->mutable_input()->Clear();
>>>>>>> d0cb25b8
  VLOG(1) << "(AddPutOperator) At the end of the method";
  
  return Status::OK();
}

Status AddGetOperator(const DatasetDef& dataset, DatasetDef& updated_dataset){
  VLOG(1) << "(AddGetOperator) At the start of the method";
  // Copy over the original dataset
  updated_dataset = dataset; 

  // Initialize the optimizer  
  tensorflow::grappler::easl::AddGetOp optimizer;
  optimizer.Init(nullptr);

  // Get the graph def and wrap it in a GrapplerItem
  GraphDef* graph_def = updated_dataset.mutable_graph();
  std::string output_node;

  // Find the output node; the one before '_Retval'
  for (const auto& node : graph_def->node()) {
    if (node.op() == "_Retval") {
      output_node = node.input(0);
    }
  }

  // Create a 'Sink' node and attatch it to the real output
  NodeDef* sink = graph_def->mutable_node()->Add();
  tensorflow::grappler::graph_utils::SetUniqueGraphNodeName("Sink", graph_def,
                                                            sink);
  sink->set_op("Identity");
  sink->add_input(output_node);
  (*sink->mutable_attr())["T"].set_type(DT_VARIANT);

  // Create the MuttableGraphView
  tensorflow::grappler::MutableGraphView graph(graph_def);
  optimizer.ApplyOptimization(graph, sink, graph_def);

  // Disconnect the 'Sink' node
<<<<<<< HEAD
  //sink->mutable_input()->Clear();
=======
  // sink->mutable_input()->Clear();
>>>>>>> d0cb25b8
  VLOG(1) << "(AddGetOperator) At the end of the method";

  return Status::OK();
}



} // namespace cache_utils
} // namespace easl
} // namespace service
} // namespace data
} // namespace tensorflow<|MERGE_RESOLUTION|>--- conflicted
+++ resolved
@@ -88,12 +88,7 @@
   optimizer.ApplyOptimization(graph, sink, graph_def);
 
   // Disconnect the 'Sink' node
-<<<<<<< HEAD
-  //sink->mutable_input()->Clear();
-
-=======
   // sink->mutable_input()->Clear();
->>>>>>> d0cb25b8
   VLOG(1) << "(AddPutOperator) At the end of the method";
   
   return Status::OK();
@@ -132,11 +127,7 @@
   optimizer.ApplyOptimization(graph, sink, graph_def);
 
   // Disconnect the 'Sink' node
-<<<<<<< HEAD
-  //sink->mutable_input()->Clear();
-=======
   // sink->mutable_input()->Clear();
->>>>>>> d0cb25b8
   VLOG(1) << "(AddGetOperator) At the end of the method";
 
   return Status::OK();
