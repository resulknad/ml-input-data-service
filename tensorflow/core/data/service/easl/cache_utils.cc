--- conflicted
+++ resolved
@@ -24,9 +24,9 @@
   std::queue<NodeDef*> bfs_queue;
   bfs_queue.push(sink_node);
 
-  VLOG(1) << "(" << prefix << ") BFS @ current_node: " 
+  VLOG(1) << "(" << prefix << ") BFS @ current_node: "
           << "Root --> " << sink_node->op();
-  
+
   while (!bfs_queue.empty()) {
     NodeDef* current_node = bfs_queue.front();
     bfs_queue.pop();
@@ -36,12 +36,12 @@
     for (int i = 0; i < current_node->input_size(); ++i) {
       if (!visited.contains(current_node->input(i))) {
         int idx = tensorflow::grappler::graph_utils::FindGraphNodeWithName(
-          current_node->input(i), graph_def);
+            current_node->input(i), graph_def);
         NodeDef* neighbor_node = graph_def.mutable_node(idx);
         bfs_queue.push(neighbor_node);
 
-        VLOG(1) << "(" << prefix << ") BFS @ current_node: " 
-                << SummarizeNodeDef(*current_node) << " --> " 
+        VLOG(1) << "(" << prefix << ") BFS @ current_node: "
+                << SummarizeNodeDef(*current_node) << " --> "
                 << SummarizeNodeDef(*neighbor_node);
       }
     }
@@ -68,7 +68,7 @@
     dataset_key =
         absl::StrCat("id_", dataset_id, "_fp_", fingerprint, "_get");
     VLOG(0) << "Use get dataset for fingerprint " << fingerprint
-                 << " at worker " << worker_address;
+            << " at worker " << worker_address;
     return Status::OK();
   }
 
@@ -79,31 +79,27 @@
     dataset_key =
         absl::StrCat("id_", dataset_id, "_fp_", fingerprint, "_put");
     VLOG(0) << "Use put dataset for fingerprint " << fingerprint
-                 << " at worker " << worker_address;
+            << " at worker " << worker_address;
     return Status::OK();
   }
 
   dataset_key =
       absl::StrCat("id_", dataset_id, "_fp_", fingerprint);
   VLOG(0) << "Use standard dataset for fingerprint " << fingerprint
-               << " at worker " << worker_address;
-  return Status::OK();
-}
-
-<<<<<<< HEAD
-Status AddPutOperator(const DatasetDef& dataset, DatasetDef& updated_dataset) {
-  updated_dataset = dataset;
-  return Status::OK();
-  
-=======
+          << " at worker " << worker_address;
+  return Status::OK();
+}
+
 Status AddPutOperator(const DatasetDef& dataset, DatasetDef& updated_dataset,
                       const experimental::DispatcherConfig& dispatcher_config) {
->>>>>>> 2d4f7349
+  // TODO remove this.
+  updated_dataset = dataset;
+  return Status::OK();
   VLOG(1) << "(AddPutOperator) At the start of the method";
   // Copy over the original dataset
-  updated_dataset = dataset; 
-
-  // Initialize the optimizer  
+  updated_dataset = dataset;
+
+  // Initialize the optimizer
   tensorflow::grappler::easl::AddPutOp optimizer;
   // Transfer arguments from dispatcher config to optimizer config.
   tensorflow::RewriterConfig_CustomGraphOptimizer config;
@@ -111,11 +107,11 @@
   // TODO - set path where to store graph.
   (*(config.mutable_parameter_map()))["path"].set_placeholder("./outputs/");
   (*(config.mutable_parameter_map()))["cache_format"].set_i(
-    dispatcher_config.cache_format());
+      dispatcher_config.cache_format());
   (*(config.mutable_parameter_map()))["cache_compression"].set_i(
-    dispatcher_config.cache_compression());
+      dispatcher_config.cache_compression());
   (*(config.mutable_parameter_map()))["cache_ops_parallelism"].set_i(
-    dispatcher_config.cache_ops_parallelism());
+      dispatcher_config.cache_ops_parallelism());
 
   optimizer.Init(&config);
 
@@ -140,7 +136,7 @@
 
   // Do BFS
   DoBFS(sink, *graph_def, "AddPutOperator");
-  
+
   // Create the MuttableGraphView
   tensorflow::grappler::MutableGraphView graph(graph_def);
   optimizer.ApplyOptimization(graph, sink, graph_def);
@@ -151,22 +147,20 @@
   // Disconnect the 'Sink' node
   // sink->mutable_input()->Clear();
   VLOG(1) << "(AddPutOperator) At the end of the method";
-  
-  return Status::OK();
-}
-
-<<<<<<< HEAD
-Status AddGetOperator(const DatasetDef& dataset, DatasetDef& updated_dataset){
-  updated_dataset = dataset;
-  return Status::OK();
-
-=======
+
+  return Status::OK();
+}
+
+
 Status AddGetOperator(const DatasetDef& dataset, DatasetDef& updated_dataset,
                       const experimental::DispatcherConfig& dispatcher_config){
->>>>>>> 2d4f7349
+  // TODO remove this.
+  updated_dataset = dataset;
+  return Status::OK();
+
   VLOG(1) << "(AddGetOperator) At the start of the method";
   // Copy over the original dataset
-  updated_dataset = dataset; 
+  updated_dataset = dataset;
 
   // Initialize the optimizer  
   tensorflow::grappler::easl::AddGetOp optimizer;
@@ -176,11 +170,11 @@
   // TODO - set path where to store graph.
   (*(config.mutable_parameter_map()))["path"].set_placeholder("./outputs/");
   (*(config.mutable_parameter_map()))["cache_format"].set_i(
-    dispatcher_config.cache_format());
+      dispatcher_config.cache_format());
   (*(config.mutable_parameter_map()))["cache_compression"].set_i(
-    dispatcher_config.cache_compression());
+      dispatcher_config.cache_compression());
   (*(config.mutable_parameter_map()))["cache_ops_parallelism"].set_i(
-    dispatcher_config.cache_ops_parallelism());
+      dispatcher_config.cache_ops_parallelism());
 
   optimizer.Init(&config);
 
