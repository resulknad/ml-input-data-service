--- conflicted
+++ resolved
@@ -91,17 +91,6 @@
         "data_service.h",
     ],
     deps = [
-<<<<<<< HEAD
-        ":credentials_factory",
-        ":data_transfer",
-        ":dispatcher_cc_grpc_proto",
-        ":grpc_util",
-        ":worker_cc_grpc_proto",
-        ":worker_proto_cc",
-        "//tensorflow/core:framework",
-        "//tensorflow/core/kernels/data",
-=======
->>>>>>> 8d71c636
         "//tensorflow/core/platform:errors",
         "//tensorflow/core/platform:status",
         "//tensorflow/core/platform:statusor",
@@ -760,7 +749,7 @@
     ],
 )
 
-<<<<<<< HEAD
+
 ################################################################################
 # EASL
 ################################################################################
@@ -818,9 +807,12 @@
     name = "cache_model",
     srcs = ["easl/cache_model.cc"],
     hdrs = ["easl/cache_model.h"],
-    deps = ["//tensorflow/core:lib"]
-    ,
-=======
+    deps = ["//tensorflow/core:lib"],
+)
+
+# EASL
+# -------------------------------------------------------------------------------
+
 tf_cc_test(
     name = "worker_impl_test",
     srcs = ["worker_impl_test.cc"],
@@ -830,5 +822,4 @@
         "//tensorflow/core:test",
         "//tensorflow/core:test_main",
     ] + tf_protos_profiler_service(),
->>>>>>> 8d71c636
 )